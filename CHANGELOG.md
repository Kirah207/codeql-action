# CodeQL Action Changelog

See the [releases page](https://github.com/github/codeql-action/releases) for the relevant changes to the CodeQL CLI and language packs.

Note that the only difference between `v2` and `v3` of the CodeQL Action is the node version they support, with `v3` running on node 20 while we continue to release `v2` to support running on node 16. For example `3.22.11` was the first `v3` release and is functionally identical to `2.22.11`. This approach ensures an easy way to track exactly which features are included in different versions, indicated by the minor and patch version numbers.

## [UNRELEASED]

<<<<<<< HEAD
- We have disabled Python dependency installation for all users by default. This improves the speed of analysis while having only a very minor impact on results. You can override this behavior by setting `CODEQL_ACTION_DISABLE_PYTHON_DEPENDENCY_INSTALLATION=false` in your workflow. This feature will be removed in future versions of the CodeQL Action. [#2031](https://github.com/github/codeql-action/pull/2031)
=======
- The CodeQL Action now requires CodeQL version 2.11.6 or later. For more information, see [the corresponding changelog entry for CodeQL Action version 2.22.7](#2227---16-nov-2023). [#2009](https://github.com/github/codeql-action/pull/2009)

## 3.22.12 - 22 Dec 2023

- Update default CodeQL bundle version to 2.15.5. [#2047](https://github.com/github/codeql-action/pull/2047)
>>>>>>> 216127f3

## 3.22.11 - 13 Dec 2023

- [v3+ only] The CodeQL Action now runs on Node.js v20. [#2006](https://github.com/github/codeql-action/pull/2006)

## 2.22.10 - 12 Dec 2023

- Update default CodeQL bundle version to 2.15.4. [#2016](https://github.com/github/codeql-action/pull/2016)

## 2.22.9 - 07 Dec 2023

No user facing changes.

## 2.22.8 - 23 Nov 2023

- Update default CodeQL bundle version to 2.15.3. [#2001](https://github.com/github/codeql-action/pull/2001)

## 2.22.7 - 16 Nov 2023

- Add a deprecation warning for customers using CodeQL version 2.11.5 and earlier. These versions of CodeQL were discontinued on 8 November 2023 alongside GitHub Enterprise Server 3.7, and will be unsupported by CodeQL Action v2.23.0 and later. [#1993](https://github.com/github/codeql-action/pull/1993)
  - If you are using one of these versions, please update to CodeQL CLI version 2.11.6 or later. For instance, if you have specified a custom version of the CLI using the 'tools' input to the 'init' Action, you can remove this input to use the default version.
  - Alternatively, if you want to continue using a version of the CodeQL CLI between 2.10.5 and 2.11.5, you can replace `github/codeql-action/*@v2` by `github/codeql-action/*@v2.22.7` in your code scanning workflow to ensure you continue using this version of the CodeQL Action.

## 2.22.6 - 14 Nov 2023

- Customers running Python analysis on macOS using version 2.14.6 or earlier of the CodeQL CLI should upgrade to CodeQL CLI version 2.15.0 or later. If you do not wish to upgrade the CodeQL CLI, ensure that you are using Python version 3.11 or earlier, as CodeQL version 2.14.6 and earlier do not support Python 3.12. You can achieve this by adding a [`setup-python`](https://github.com/actions/setup-python) step to your code scanning workflow before the step that invokes `github/codeql-action/init`.
- Update default CodeQL bundle version to 2.15.2. [#1978](https://github.com/github/codeql-action/pull/1978)

## 2.22.5 - 27 Oct 2023

No user facing changes.

## 2.22.4 - 20 Oct 2023

- Update default CodeQL bundle version to 2.15.1. [#1953](https://github.com/github/codeql-action/pull/1953)
- Users will begin to see warnings on Node.js 16 deprecation in their Actions logs on code scanning runs starting October 23, 2023.
  - All code scanning workflows should continue to succeed regardless of the warning.
  - The team at GitHub maintaining the CodeQL Action is aware of the deprecation timeline and actively working on creating another version of the CodeQL Action, v3, that will bump us to Node 20.
  - For more information, and to communicate with the maintaining team, please use [this issue](https://github.com/github/codeql-action/issues/1959).

## 2.22.3 - 13 Oct 2023

- Provide an authentication token when downloading the CodeQL Bundle from the API of a GitHub Enterprise Server instance. [#1945](https://github.com/github/codeql-action/pull/1945)

## 2.22.2 - 12 Oct 2023

- Update default CodeQL bundle version to 2.15.0. [#1938](https://github.com/github/codeql-action/pull/1938)
- Improve the log output when an error occurs in an invocation of the CodeQL CLI. [#1927](https://github.com/github/codeql-action/pull/1927)

## 2.22.1 - 09 Oct 2023

- Add a workaround for Python 3.12, which is not supported in CodeQL CLI version 2.14.6 or earlier. If you are running an analysis on Windows and using Python 3.12 or later, the CodeQL Action will switch to running Python 3.11. In this case, if Python 3.11 is not found, then the workflow will fail. [#1928](https://github.com/github/codeql-action/pull/1928)

## 2.22.0 - 06 Oct 2023

- The CodeQL Action now requires CodeQL version 2.10.5 or later. For more information, see the corresponding changelog entry for CodeQL Action version 2.21.8. [#1907](https://github.com/github/codeql-action/pull/1907)
- The CodeQL Action no longer runs ML-powered queries. For more information, including details on our investment in AI-powered security technology, see ["CodeQL code scanning deprecates ML-powered alerts."](https://github.blog/changelog/2023-09-29-codeql-code-scanning-deprecates-ml-powered-alerts/) [#1910](https://github.com/github/codeql-action/pull/1910)
- Fix a bug which prevented tracing of projects using Go 1.21 and above on Linux. [#1909](https://github.com/github/codeql-action/pull/1909)

## 2.21.9 - 27 Sep 2023

- Update default CodeQL bundle version to 2.14.6. [#1897](https://github.com/github/codeql-action/pull/1897)
- We are rolling out a feature in October 2023 that will improve the success rate of C/C++ autobuild. [#1889](https://github.com/github/codeql-action/pull/1889)
- We are rolling out a feature in October 2023 that will provide specific file coverage information for C and C++, Java and Kotlin, and JavaScript and TypeScript. Currently file coverage information for each of these pairs of languages is grouped together. [#1903](https://github.com/github/codeql-action/pull/1903)
- Add a warning to help customers avoid inadvertently analyzing the same CodeQL language in multiple matrix jobs. [#1901](https://github.com/github/codeql-action/pull/1901)

## 2.21.8 - 19 Sep 2023

- Add a deprecation warning for customers using CodeQL version 2.10.4 and earlier. These versions of CodeQL were discontinued on 12 September 2023 alongside GitHub Enterprise Server 3.6, and will be unsupported by the next minor release of the CodeQL Action. [#1884](https://github.com/github/codeql-action/pull/1884)
  - If you are using one of these versions, please update to CodeQL CLI version 2.10.5 or later. For instance, if you have specified a custom version of the CLI using the 'tools' input to the 'init' Action, you can remove this input to use the default version.
  - Alternatively, if you want to continue using a version of the CodeQL CLI between 2.9.5 and 2.10.4, you can replace `github/codeql-action/*@v2` by `github/codeql-action/*@v2.21.7` in your code scanning workflow to ensure you continue using this version of the CodeQL Action.
- Enable the following language aliases when using CodeQL 2.14.4 and later: `c-cpp` for C/C++ analysis, `java-kotlin` for Java/Kotlin analysis, and `javascript-typescript` for JavaScript/TypeScript analysis. [#1883](https://github.com/github/codeql-action/pull/1883)

## 2.21.7 - 14 Sep 2023

- Update default CodeQL bundle version to 2.14.5. [#1882](https://github.com/github/codeql-action/pull/1882)

## 2.21.6 - 13 Sep 2023

- Better error message when there is a failure to determine the merge base of the code to analysis. [#1860](https://github.com/github/codeql-action/pull/1860)
- Improve the calculation of default amount of RAM used for query execution on GitHub Enterprise Server. This now reduces in proportion to the runner's total memory to better account for system memory usage, helping to avoid out-of-memory failures on larger runners. This feature is already available to GitHub.com users. [#1866](https://github.com/github/codeql-action/pull/1866)
- Enable improved file coverage information for GitHub Enterprise Server users. This feature is already available to GitHub.com users. [#1867](https://github.com/github/codeql-action/pull/1867)
- Update default CodeQL bundle version to 2.14.4. [#1873](https://github.com/github/codeql-action/pull/1873)

## 2.21.5 - 28 Aug 2023

- Update default CodeQL bundle version to 2.14.3. [#1845](https://github.com/github/codeql-action/pull/1845)
- Fixed a bug in CodeQL Action 2.21.3 onwards that affected beta support for [Project Lombok](https://projectlombok.org/) when analyzing Java. The environment variable `CODEQL_EXTRACTOR_JAVA_RUN_ANNOTATION_PROCESSORS` will now be respected if it was manually configured in the workflow. [#1844](https://github.com/github/codeql-action/pull/1844)
- Enable support for Kotlin 1.9.20 when running with CodeQL CLI v2.13.4 through v2.14.3. [#1853](https://github.com/github/codeql-action/pull/1853)

## 2.21.4 - 14 Aug 2023

- Update default CodeQL bundle version to 2.14.2. [#1831](https://github.com/github/codeql-action/pull/1831)
- Log a warning if the amount of available disk space runs low during a code scanning run. [#1825](https://github.com/github/codeql-action/pull/1825)
- When downloading CodeQL bundle version 2.13.4 and later, cache these bundles in the Actions tool cache using a simpler version number. [#1832](https://github.com/github/codeql-action/pull/1832)
- Fix an issue that first appeared in CodeQL Action v2.21.2 that prevented CodeQL invocations from being logged. [#1833](https://github.com/github/codeql-action/pull/1833)
- We are rolling out a feature in August 2023 that will improve the quality of file coverage information. [#1835](https://github.com/github/codeql-action/pull/1835)

## 2.21.3 - 08 Aug 2023

- We are rolling out a feature in August 2023 that will improve multi-threaded performance on larger runners. [#1817](https://github.com/github/codeql-action/pull/1817)
- We are rolling out a feature in August 2023 that adds beta support for [Project Lombok](https://projectlombok.org/) when analyzing Java. [#1809](https://github.com/github/codeql-action/pull/1809)
- Reduce disk space usage when downloading the CodeQL bundle. [#1820](https://github.com/github/codeql-action/pull/1820)

## 2.21.2 - 28 Jul 2023

- Update default CodeQL bundle version to 2.14.1. [#1797](https://github.com/github/codeql-action/pull/1797)
- Avoid duplicating the analysis summary within the logs. [#1811](https://github.com/github/codeql-action/pull/1811)

## 2.21.1 - 26 Jul 2023

- Improve the handling of fatal errors from the CodeQL CLI. [#1795](https://github.com/github/codeql-action/pull/1795)
- Add the `sarif-output` output to the analyze action that contains the path to the directory of the generated SARIF. [#1799](https://github.com/github/codeql-action/pull/1799)

## 2.21.0 - 19 Jul 2023

- CodeQL Action now requires CodeQL CLI 2.9.4 or later. For more information, see the corresponding changelog entry for CodeQL Action version 2.20.4. [#1724](https://github.com/github/codeql-action/pull/1724)

## 2.20.4 - 14 Jul 2023

- This is the last release of the Action that supports CodeQL CLI versions 2.8.5 to 2.9.3. These versions of the CodeQL CLI were deprecated on June 20, 2023 alongside GitHub Enterprise Server 3.5 and will not be supported by the next release of the CodeQL Action (2.21.0).
  - If you are using one of these versions, please update to CodeQL CLI version 2.9.4 or later. For instance, if you have specified a custom version of the CLI using the 'tools' input to the 'init' Action, you can remove this input to use the default version.
  - Alternatively, if you want to continue using a version of the CodeQL CLI between 2.8.5 and 2.9.3, you can replace 'github/codeql-action/*@v2' by 'github/codeql-action/*@v2.20.4' in your code scanning workflow to ensure you continue using this version of the CodeQL Action.
- We are rolling out a feature in July 2023 that will slightly reduce the default amount of RAM used for query execution, in proportion to the runner's total memory. This will help to avoid out-of-memory failures on larger runners. [#1760](https://github.com/github/codeql-action/pull/1760)
- Update default CodeQL bundle version to 2.14.0. [#1762](https://github.com/github/codeql-action/pull/1762)

## 2.20.3 - 06 Jul 2023

- Update default CodeQL bundle version to 2.13.5. [#1743](https://github.com/github/codeql-action/pull/1743)

## 2.20.2 - 03 Jul 2023

No user facing changes.

## 2.20.1 - 21 Jun 2023

- Update default CodeQL bundle version to 2.13.4. [#1721](https://github.com/github/codeql-action/pull/1721)
- Experimental: add a new `resolve-environment` action which attempts to infer a configuration for the build environment that is required to build a given project. Do not use this in production as it is part of an internal experiment and subject to change at any time.

## 2.20.0 - 13 Jun 2023

- Bump the version of the Action to 2.20.0. This ensures that users who received a Dependabot upgrade to [`cdcdbb5`](https://github.com/github/codeql-action/commit/cdcdbb579706841c47f7063dda365e292e5cad7a), which was mistakenly marked as Action version 2.13.4, continue to receive updates to the CodeQL Action. Full details in [#1729](https://github.com/github/codeql-action/pull/1729)

## 2.3.6 - 01 Jun 2023

- Update default CodeQL bundle version to 2.13.3. [#1698](https://github.com/github/codeql-action/pull/1698)

## 2.3.5 - 25 May 2023

- Allow invalid URIs to be used as values to `artifactLocation.uri` properties. This reverses a change from [#1668](https://github.com/github/codeql-action/pull/1668) that inadvertently led to stricter validation of some URI values. [#1705](https://github.com/github/codeql-action/pull/1705)
- Gracefully handle invalid URIs when fingerprinting. [#1694](https://github.com/github/codeql-action/pull/1694)

## 2.3.4 - 24 May 2023

- Updated the SARIF 2.1.0 JSON schema file to the latest from [oasis-tcs/sarif-spec](https://github.com/oasis-tcs/sarif-spec/blob/123e95847b13fbdd4cbe2120fa5e33355d4a042b/Schemata/sarif-schema-2.1.0.json). [#1668](https://github.com/github/codeql-action/pull/1668)
- We are rolling out a feature in May 2023 that will disable Python dependency installation for new users of the CodeQL Action. This improves the speed of analysis while having only a very minor impact on results. [#1676](https://github.com/github/codeql-action/pull/1676)
- We are improving the way that [CodeQL bundles](https://github.com/github/codeql-action/releases) are tagged to make it possible to easily identify bundles by their CodeQL semantic version. [#1682](https://github.com/github/codeql-action/pull/1682)
  - As of CodeQL CLI 2.13.4, CodeQL bundles will be tagged using semantic versions, for example `codeql-bundle-v2.13.4`, instead of timestamps, like `codeql-bundle-20230615`.
  - This change does not affect the majority of workflows, and we will not be changing tags for existing bundle releases.
  - Some workflows with custom logic that depends on the specific format of the CodeQL bundle tag may need to be updated. For example, if your workflow matches CodeQL bundle tag names against a `codeql-bundle-yyyymmdd` pattern, you should update it to also recognize `codeql-bundle-vx.y.z` tags.
- Remove the requirement for `on.push` and `on.pull_request` to trigger on the same branches. [#1675](https://github.com/github/codeql-action/pull/1675)

## 2.3.3 - 04 May 2023

- Update default CodeQL bundle version to 2.13.1. [#1664](https://github.com/github/codeql-action/pull/1664)
- You can now configure CodeQL within your code scanning workflow by passing a `config` input to the `init` Action. See [Using a custom configuration file](https://aka.ms/code-scanning-docs/config-file) for more information about configuring code scanning. [#1590](https://github.com/github/codeql-action/pull/1590)

## 2.3.2 - 27 Apr 2023

No user facing changes.

## 2.3.1 - 26 Apr 2023

No user facing changes.

## 2.3.0 - 21 Apr 2023

- Update default CodeQL bundle version to 2.13.0. [#1649](https://github.com/github/codeql-action/pull/1649)
- Bump the minimum CodeQL bundle version to 2.8.5. [#1618](https://github.com/github/codeql-action/pull/1618)

## 2.2.12 - 13 Apr 2023

- Include the value of the `GITHUB_RUN_ATTEMPT` environment variable in the telemetry sent to GitHub. [#1640](https://github.com/github/codeql-action/pull/1640)
- Improve the ease of debugging failed runs configured using [default setup](https://docs.github.com/en/code-security/code-scanning/automatically-scanning-your-code-for-vulnerabilities-and-errors/configuring-code-scanning-for-a-repository#configuring-code-scanning-automatically). The CodeQL Action will now upload diagnostic information to Code Scanning from failed runs configured using default setup. You can view this diagnostic information on the [tool status page](https://docs.github.com/en/code-security/code-scanning/automatically-scanning-your-code-for-vulnerabilities-and-errors/about-the-tool-status-page). [#1619](https://github.com/github/codeql-action/pull/1619)

## 2.2.11 - 06 Apr 2023

No user facing changes.

## 2.2.10 - 05 Apr 2023

- Update default CodeQL bundle version to 2.12.6. [#1629](https://github.com/github/codeql-action/pull/1629)

## 2.2.9 - 27 Mar 2023

- Customers post-processing the SARIF output of the `analyze` Action before uploading it to Code Scanning will benefit from an improved debugging experience. [#1598](https://github.com/github/codeql-action/pull/1598)
  - The CodeQL Action will now upload a SARIF file with debugging information to Code Scanning on failed runs for customers using `upload: false`. Previously, this was only available for customers using the default value of the `upload` input.
  - The `upload` input to the `analyze` Action now accepts the following values:
    - `always` is the default value, which uploads the SARIF file to Code Scanning for successful and failed runs.
    - `failure-only` is recommended for customers post-processing the SARIF file before uploading it to Code Scanning. This option uploads debugging information to Code Scanning for failed runs to improve the debugging experience.
    - `never` avoids uploading the SARIF file to Code Scanning even if the code scanning run fails. This is not recommended for external users since it complicates debugging.
    - The legacy `true` and `false` options will be interpreted as `always` and `failure-only` respectively.

## 2.2.8 - 22 Mar 2023

- Update default CodeQL bundle version to 2.12.5. [#1585](https://github.com/github/codeql-action/pull/1585)

## 2.2.7 - 15 Mar 2023

No user facing changes.

## 2.2.6 - 10 Mar 2023

- Update default CodeQL bundle version to 2.12.4. [#1561](https://github.com/github/codeql-action/pull/1561)

## 2.2.5 - 24 Feb 2023

- Update default CodeQL bundle version to 2.12.3. [#1543](https://github.com/github/codeql-action/pull/1543)

## 2.2.4 - 10 Feb 2023

No user facing changes.

## 2.2.3 - 08 Feb 2023

- Update default CodeQL bundle version to 2.12.2. [#1518](https://github.com/github/codeql-action/pull/1518)

## 2.2.2 - 06 Feb 2023

- Fix an issue where customers using the CodeQL Action with the [CodeQL Action sync tool](https://docs.github.com/en/enterprise-server@3.7/admin/code-security/managing-github-advanced-security-for-your-enterprise/configuring-code-scanning-for-your-appliance#configuring-codeql-analysis-on-a-server-without-internet-access) would not be able to obtain the CodeQL tools. [#1517](https://github.com/github/codeql-action/pull/1517)

## 2.2.1 - 27 Jan 2023

No user facing changes.

## 2.2.0 - 26 Jan 2023

- Improve stability when choosing the default version of CodeQL to use in code scanning workflow runs on Actions on GitHub.com. [#1475](https://github.com/github/codeql-action/pull/1475)
  - This change addresses customer reports of code scanning alerts on GitHub.com being closed and reopened during the rollout of new versions of CodeQL in the GitHub Actions [runner images](https://github.com/actions/runner-images).
  - **No change is required for the majority of workflows**, including:
    - Workflows on GitHub.com hosted runners using the latest version (`v2`) of the CodeQL Action.
    - Workflows on GitHub.com hosted runners that are pinned to specific versions of the CodeQL Action from `v2.2.0` onwards.
    - Workflows on GitHub Enterprise Server.
  - **A change may be required** for workflows on GitHub.com hosted runners that are pinned to specific versions of the CodeQL Action before `v2.2.0` (e.g. `v2.1.32`):
    - Previously, these workflows would obtain the latest version of CodeQL from the Actions runner image.
    - Now, these workflows will download an older, compatible version of CodeQL from GitHub Releases. To use this older version, no change is required. To use the newest version of CodeQL, please update your workflows to reference the latest version of the CodeQL Action (`v2`).
  - **Internal changes**
    - These changes will not affect the majority of code scanning workflows. Continue reading only if your workflow uses [@actions/tool-cache](https://github.com/actions/toolkit/tree/main/packages/tool-cache) or relies on the precise location of CodeQL within the Actions tool cache.
    - The tool cache now contains **two** recent CodeQL versions (previously **one**).
    - Each CodeQL version is located under a directory named after the release date and version number, e.g. CodeQL 2.11.6 is now located under `CodeQL/2.11.6-20221211/x64/codeql` (previously `CodeQL/0.0.0-20221211/x64/codeql`).
- The maximum number of [SARIF runs](https://docs.github.com/en/code-security/code-scanning/integrating-with-code-scanning/sarif-support-for-code-scanning#run-object) per file has been increased from 15 to 20 for users uploading SARIF files to GitHub.com. This change will help ensure that Code Scanning can process SARIF files generated by third-party tools that have many runs. See the [GitHub API documentation](https://docs.github.com/en/rest/code-scanning#upload-an-analysis-as-sarif-data) for a list of all the limits around uploading SARIF. This change will be released to GitHub Enterprise Server as part of GHES 3.9.
- Update default CodeQL bundle version to 2.12.1. [#1498](https://github.com/github/codeql-action/pull/1498)
- Fix a bug that forced the `init` Action to run for at least two minutes on JavaScript. [#1494](https://github.com/github/codeql-action/pull/1494)

## 2.1.39 - 18 Jan 2023

- CodeQL Action v1 is now deprecated, and is no longer updated or supported. For better performance, improved security, and new features, upgrade to v2. For more information, see [this changelog post](https://github.blog/changelog/2023-01-18-code-scanning-codeql-action-v1-is-now-deprecated/). [#1467](https://github.com/github/codeql-action/pull/1466)
- Python automatic dependency installation will no longer fail for projects using Poetry that specify `virtualenvs.options.no-pip = true` in their `poetry.toml`. [#1431](https://github.com/github/codeql-action/pull/1431)
- Avoid printing a stack trace and error message when the action fails to find the SHA at the
  current directory. This will happen in several non-error states and so we now avoid cluttering the
  log with this message. [#1485](https://github.com/github/codeql-action/pull/1485)

## 2.1.38 - 12 Jan 2023

- Update default CodeQL bundle version to 2.12.0. [#1466](https://github.com/github/codeql-action/pull/1466)

## 2.1.37 - 14 Dec 2022

- Update default CodeQL bundle version to 2.11.6. [#1433](https://github.com/github/codeql-action/pull/1433)

## 2.1.36 - 08 Dec 2022

- Update default CodeQL bundle version to 2.11.5. [#1412](https://github.com/github/codeql-action/pull/1412)
- Add a step that tries to upload a SARIF file for the workflow run when that workflow run fails. This will help better surface failed code scanning workflow runs. [#1393](https://github.com/github/codeql-action/pull/1393)
- Python automatic dependency installation will no longer consider dependency code installed in venv as user-written, for projects using Poetry that specify `virtualenvs.in-project = true` in their `poetry.toml`. [#1419](https://github.com/github/codeql-action/pull/1419)

## 2.1.35 - 01 Dec 2022

No user facing changes.

## 2.1.34 - 25 Nov 2022

- Update default CodeQL bundle version to 2.11.4. [#1391](https://github.com/github/codeql-action/pull/1391)
- Fixed a bug where some the `init` action and the `analyze` action would have different sets of experimental feature flags enabled. [#1384](https://github.com/github/codeql-action/pull/1384)

## 2.1.33 - 16 Nov 2022

- Go is now analyzed in the same way as other compiled languages such as C/C++, C#, and Java. This completes the rollout of the feature described in [CodeQL Action version 2.1.27](#2127---06-oct-2022). [#1322](https://github.com/github/codeql-action/pull/1322)
- Bump the minimum CodeQL bundle version to 2.6.3. [#1358](https://github.com/github/codeql-action/pull/1358)

## 2.1.32 - 14 Nov 2022

- Update default CodeQL bundle version to 2.11.3. [#1348](https://github.com/github/codeql-action/pull/1348)
- Update the ML-powered additional query pack for JavaScript to version 0.4.0. [#1351](https://github.com/github/codeql-action/pull/1351)

## 2.1.31 - 04 Nov 2022

- The `rb/weak-cryptographic-algorithm` Ruby query has been updated to no longer report uses of hash functions such as `MD5` and `SHA1` even if they are known to be weak. These hash algorithms are used very often in non-sensitive contexts, making the query too imprecise in practice. For more information, see the corresponding change in the [github/codeql repository](https://github.com/github/codeql/pull/11129). [#1344](https://github.com/github/codeql-action/pull/1344)

## 2.1.30 - 02 Nov 2022

- Improve the error message when using CodeQL bundle version 2.7.2 and earlier in a workflow that runs on a runner image such as `ubuntu-22.04` that uses glibc version 2.34 and later. [#1334](https://github.com/github/codeql-action/pull/1334)

## 2.1.29 - 26 Oct 2022

- Update default CodeQL bundle version to 2.11.2. [#1320](https://github.com/github/codeql-action/pull/1320)

## 2.1.28 - 18 Oct 2022

- Update default CodeQL bundle version to 2.11.1. [#1294](https://github.com/github/codeql-action/pull/1294)
- Replace uses of GitHub Actions command `set-output` because it is now deprecated. See more information in the [GitHub Changelog](https://github.blog/changelog/2022-10-11-github-actions-deprecating-save-state-and-set-output-commands/). [#1301](https://github.com/github/codeql-action/pull/1301)

## 2.1.27 - 06 Oct 2022

- We are rolling out a feature of the CodeQL Action in October 2022 that changes the way that Go code is analyzed to be more consistent with other compiled languages like C/C++, C#, and Java. You do not need to alter your code scanning workflows. If you encounter any problems, please [file an issue](https://github.com/github/codeql-action/issues) or open a private ticket with GitHub Support and request an escalation to engineering.

## 2.1.26 - 29 Sep 2022

- Update default CodeQL bundle version to 2.11.0. [#1267](https://github.com/github/codeql-action/pull/1267)

## 2.1.25 - 21 Sep 2022

- We will soon be rolling out a feature of the CodeQL Action that stores some information used to make future runs faster in the GitHub Actions cache. Initially, this will only be enabled on JavaScript repositories, but we plan to add more languages to this soon. The new feature can be disabled by passing the `trap-caching: false` option to your workflow's `init` step, for example if you are already using the GitHub Actions cache for a different purpose and are near the storage limit for it.
- Add support for Python automatic dependency installation with Poetry 1.2 [#1258](https://github.com/github/codeql-action/pull/1258)

## 2.1.24 - 16 Sep 2022

No user facing changes.

## 2.1.23 - 14 Sep 2022

- Allow CodeQL packs to be downloaded from GitHub Enterprise Server instances, using the new `registries` input for the `init` action.  [#1221](https://github.com/github/codeql-action/pull/1221)
- Update default CodeQL bundle version to 2.10.5. [#1240](https://github.com/github/codeql-action/pull/1240)

## 2.1.22 - 01 Sep 2022

- Downloading CodeQL packs has been moved to the `init` step. Previously, CodeQL packs were downloaded during the `analyze` step. [#1218](https://github.com/github/codeql-action/pull/1218)
- Update default CodeQL bundle version to 2.10.4. [#1224](https://github.com/github/codeql-action/pull/1224)
- The newly released [Poetry 1.2](https://python-poetry.org/blog/announcing-poetry-1.2.0) is not yet supported. In the most common case where the CodeQL Action is automatically installing Python dependencies, it will continue to install and use Poetry 1.1 on its own. However, in certain cases such as with self-hosted runners, you may need to ensure Poetry 1.1 is installed yourself.

## 2.1.21 - 25 Aug 2022

- Improve error messages when the code scanning configuration file includes an invalid `queries` block or an invalid `query-filters` block. [#1208](https://github.com/github/codeql-action/pull/1208)
- Fix a bug where Go build tracing could fail on Windows. [#1209](https://github.com/github/codeql-action/pull/1209)

## 2.1.20 - 22 Aug 2022

No user facing changes.

## 2.1.19 - 17 Aug 2022

- Add the ability to filter queries from a code scanning run by using the `query-filters` option in the code scanning configuration file. [#1098](https://github.com/github/codeql-action/pull/1098)
- In debug mode, debug artifacts are now uploaded even if a step in the Actions workflow fails. [#1159](https://github.com/github/codeql-action/pull/1159)
- Update default CodeQL bundle version to 2.10.3. [#1178](https://github.com/github/codeql-action/pull/1178)
- The combination of python2 and Pipenv is no longer supported. [#1181](https://github.com/github/codeql-action/pull/1181)

## 2.1.18 - 03 Aug 2022

- Update default CodeQL bundle version to 2.10.2.  [#1156](https://github.com/github/codeql-action/pull/1156)

## 2.1.17 - 28 Jul 2022

- Update default CodeQL bundle version to 2.10.1.  [#1143](https://github.com/github/codeql-action/pull/1143)

## 2.1.16 - 13 Jul 2022

- You can now quickly debug a job that uses the CodeQL Action by re-running the job from the GitHub UI and selecting the "Enable debug logging" option. [#1132](https://github.com/github/codeql-action/pull/1132)
- You can now see diagnostic messages produced by the analysis in the logs of the `analyze` Action by enabling debug mode. To enable debug mode, pass `debug: true` to the `init` Action, or [enable step debug logging](https://docs.github.com/en/actions/monitoring-and-troubleshooting-workflows/enabling-debug-logging#enabling-step-debug-logging). This feature is available for CodeQL CLI version 2.10.0 and later. [#1133](https://github.com/github/codeql-action/pull/1133)

## 2.1.15 - 28 Jun 2022

- CodeQL query packs listed in the `packs` configuration field will be skipped if their target language is not being analyzed in the current Actions job. Previously, this would throw an error. [#1116](https://github.com/github/codeql-action/pull/1116)
- The combination of python2 and poetry is no longer supported. See <https://github.com/actions/setup-python/issues/374> for more details. [#1124](https://github.com/github/codeql-action/pull/1124)
- Update default CodeQL bundle version to 2.10.0. [#1123](https://github.com/github/codeql-action/pull/1123)

## 2.1.14 - 22 Jun 2022

No user facing changes.

## 2.1.13 - 21 Jun 2022

- Update default CodeQL bundle version to 2.9.4. [#1100](https://github.com/github/codeql-action/pull/1100)

## 2.1.12 - 01 Jun 2022

- Update default CodeQL bundle version to 2.9.3. [#1084](https://github.com/github/codeql-action/pull/1084)

## 2.1.11 - 17 May 2022

- Update default CodeQL bundle version to 2.9.2. [#1074](https://github.com/github/codeql-action/pull/1074)

## 2.1.10 - 10 May 2022

- Update default CodeQL bundle version to 2.9.1. [#1056](https://github.com/github/codeql-action/pull/1056)
- When `wait-for-processing` is enabled, the workflow will now fail if there were any errors that occurred during processing of the analysis results.

## 2.1.9 - 27 Apr 2022

- Add `working-directory` input to the `autobuild` action. [#1024](https://github.com/github/codeql-action/pull/1024)
- The `analyze` and `upload-sarif` actions will now wait up to 2 minutes for processing to complete after they have uploaded the results so they can report any processing errors that occurred. This behavior can be disabled by setting the `wait-for-processing` action input to `"false"`. [#1007](https://github.com/github/codeql-action/pull/1007)
- Update default CodeQL bundle version to 2.9.0.
- Fix a bug where [status reporting fails on Windows](https://github.com/github/codeql-action/issues/1041). [#1042](https://github.com/github/codeql-action/pull/1042)

## 2.1.8 - 08 Apr 2022

- Update default CodeQL bundle version to 2.8.5. [#1014](https://github.com/github/codeql-action/pull/1014)
- Fix error where the init action would fail due to a GitHub API request that was taking too long to complete [#1025](https://github.com/github/codeql-action/pull/1025)

## 2.1.7 - 05 Apr 2022

- A bug where additional queries specified in the workflow file would sometimes not be respected has been fixed. [#1018](https://github.com/github/codeql-action/pull/1018)

## 2.1.6 - 30 Mar 2022

- [v2+ only] The CodeQL Action now runs on Node.js v16. [#1000](https://github.com/github/codeql-action/pull/1000)
- Update default CodeQL bundle version to 2.8.4. [#990](https://github.com/github/codeql-action/pull/990)
- Fix a bug where an invalid `commit_oid` was being sent to code scanning when a custom checkout path was being used. [#956](https://github.com/github/codeql-action/pull/956)

## 1.1.5 - 15 Mar 2022

- Update default CodeQL bundle version to 2.8.3.
- The CodeQL runner is now deprecated and no longer being released. For more information, see [CodeQL runner deprecation](https://github.blog/changelog/2021-09-21-codeql-runner-deprecation/).
- Fix two bugs that cause action failures with GHES 3.3 or earlier. [#978](https://github.com/github/codeql-action/pull/978)
  - Fix `not a permitted key` invalid requests with GHES 3.1 or earlier
  - Fix `RUNNER_ARCH environment variable must be set` errors with GHES 3.3 or earlier

## 1.1.4 - 07 Mar 2022

- Update default CodeQL bundle version to 2.8.2. [#950](https://github.com/github/codeql-action/pull/950)
- Fix a bug where old results can be uploaded if the languages in a repository change when using a non-ephemeral self-hosted runner. [#955](https://github.com/github/codeql-action/pull/955)

## 1.1.3 - 23 Feb 2022

- Fix a bug where the CLR traces can continue tracing even after tracing should be stopped. [#938](https://github.com/github/codeql-action/pull/938)

## 1.1.2 - 17 Feb 2022

- Due to potential issues for GHES 3.1–3.3 customers who are using recent versions of the CodeQL Action via GHES Connect, the CodeQL Action now uses Node.js v12 rather than Node.js v16. [#937](https://github.com/github/codeql-action/pull/937)

## 1.1.1 - 17 Feb 2022

- The CodeQL CLI versions up to and including version 2.4.4 are not compatible with the CodeQL Action 1.1.1 and later. The Action will emit an error if it detects that it is being used by an incompatible version of the CLI. [#931](https://github.com/github/codeql-action/pull/931)
- Update default CodeQL bundle version to 2.8.1. [#925](https://github.com/github/codeql-action/pull/925)

## 1.1.0 - 11 Feb 2022

- The CodeQL Action now uses Node.js v16. [#909](https://github.com/github/codeql-action/pull/909)
- Beware that the CodeQL build tracer in this release (and in all earlier releases) is incompatible with Windows 11 and Windows Server 2022. This incompatibility affects database extraction for compiled languages: cpp, csharp, go, and java. As a result, analyzing these languages with the `windows-latest` or `windows-2022` Actions virtual environments is currently unsupported. If you use any of these languages, please use the `windows-2019` Actions virtual environment or otherwise avoid these specific Windows versions until a new release fixes this incompatibility.

## 1.0.32 - 07 Feb 2022

- Add `sarif-id` as an output for the `upload-sarif` and `analyze` actions. [#889](https://github.com/github/codeql-action/pull/889)
- Add `ref` and `sha` inputs to the `analyze` action, which override the defaults provided by the GitHub Action context. [#889](https://github.com/github/codeql-action/pull/889)
- Update default CodeQL bundle version to 2.8.0. [#911](https://github.com/github/codeql-action/pull/911)

## 1.0.31 - 31 Jan 2022

- Remove `experimental` message when using custom CodeQL packages. [#888](https://github.com/github/codeql-action/pull/888)
- Add a better warning message stating that experimental features will be disabled if the workflow has been triggered by a pull request from a fork or the `security-events: write` permission is not present. [#882](https://github.com/github/codeql-action/pull/882)

## 1.0.30 - 24 Jan 2022

- Display a better error message when encountering a workflow that runs the `codeql-action/init` action multiple times. [#876](https://github.com/github/codeql-action/pull/876)
- Update default CodeQL bundle version to 2.7.6. [#877](https://github.com/github/codeql-action/pull/877)

## 1.0.29 - 21 Jan 2022

- The feature to wait for SARIF processing to complete after upload has been disabled by default due to a bug in its interaction with pull requests from forks.

## 1.0.28 - 18 Jan 2022

- Update default CodeQL bundle version to 2.7.5. [#866](https://github.com/github/codeql-action/pull/866)
- Fix a bug where SARIF files were failing upload due to an invalid test for unique categories. [#872](https://github.com/github/codeql-action/pull/872)

## 1.0.27 - 11 Jan 2022

- The `analyze` and `upload-sarif` actions will now wait up to 2 minutes for processing to complete after they have uploaded the results so they can report any processing errors that occurred. This behavior can be disabled by setting the `wait-for-processing` action input to `"false"`. [#855](https://github.com/github/codeql-action/pull/855)

## 1.0.26 - 10 Dec 2021

- Update default CodeQL bundle version to 2.7.3. [#842](https://github.com/github/codeql-action/pull/842)

## 1.0.25 - 06 Dec 2021

No user facing changes.

## 1.0.24 - 23 Nov 2021

- Update default CodeQL bundle version to 2.7.2. [#827](https://github.com/github/codeql-action/pull/827)

## 1.0.23 - 16 Nov 2021

- The `upload-sarif` action now allows multiple uploads in a single job, as long as they have different categories. [#801](https://github.com/github/codeql-action/pull/801)
- Update default CodeQL bundle version to 2.7.1. [#816](https://github.com/github/codeql-action/pull/816)

## 1.0.22 - 04 Nov 2021

- The `init` step of the Action now supports `ram` and `threads` inputs to limit resource use of CodeQL extractors. These inputs also serve as defaults to the subsequent `analyze` step, which finalizes the database and executes queries. [#738](https://github.com/github/codeql-action/pull/738)
- When used with CodeQL 2.7.1 or above, the Action now includes custom query help in the analysis results uploaded to GitHub code scanning, if available. To add help text for a custom query, create a Markdown file next to the `.ql` file containing the query, using the same base name but the file extension `.md`. [#804](https://github.com/github/codeql-action/pull/804)

## 1.0.21 - 28 Oct 2021

- Update default CodeQL bundle version to 2.7.0. [#795](https://github.com/github/codeql-action/pull/795)

## 1.0.20 - 25 Oct 2021

No user facing changes.

## 1.0.19 - 18 Oct 2021

No user facing changes.

## 1.0.18 - 08 Oct 2021

- Fixed a bug where some builds were no longer being traced correctly. [#766](https://github.com/github/codeql-action/pull/766)

## 1.0.17 - 07 Oct 2021

- Update default CodeQL bundle version to 2.6.3. [#761](https://github.com/github/codeql-action/pull/761)

## 1.0.16 - 05 Oct 2021

No user facing changes.

## 1.0.15 - 22 Sep 2021

- Update default CodeQL bundle version to 2.6.2. [#746](https://github.com/github/codeql-action/pull/746)

## 1.0.14 - 09 Sep 2021

- Update default CodeQL bundle version to 2.6.1. [#733](https://github.com/github/codeql-action/pull/733)

## 1.0.13 - 06 Sep 2021

- Update default CodeQL bundle version to 2.6.0. [#712](https://github.com/github/codeql-action/pull/712)
- Update baseline lines of code counter for python. All multi-line strings are counted as code. [#714](https://github.com/github/codeql-action/pull/714)
- Remove old baseline LoC injection [#715](https://github.com/github/codeql-action/pull/715)

## 1.0.12 - 16 Aug 2021

- Update README to include a sample permissions block. [#689](https://github.com/github/codeql-action/pull/689)

## 1.0.11 - 09 Aug 2021

- Update default CodeQL bundle version to 2.5.9. [#687](https://github.com/github/codeql-action/pull/687)

## 1.0.10 - 03 Aug 2021

- Fix an issue where a summary of diagnostics information from CodeQL was not output to the logs of the `analyze` step of the Action. [#672](https://github.com/github/codeql-action/pull/672)

## 1.0.9 - 02 Aug 2021

No user facing changes.

## 1.0.8 - 26 Jul 2021

- Update default CodeQL bundle version to 2.5.8. [#631](https://github.com/github/codeql-action/pull/631)

## 1.0.7 - 21 Jul 2021

No user facing changes.

## 1.0.6 - 19 Jul 2021

- The `init` step of the Action now supports a `source-root` input as a path to the root source-code directory. By default, the path is relative to `$GITHUB_WORKSPACE`. [#607](https://github.com/github/codeql-action/pull/607)
- The `init` step will now try to install a few Python tools needed by this Action when running on a self-hosted runner. [#616](https://github.com/github/codeql-action/pull/616)

## 1.0.5 - 12 Jul 2021

- The `analyze` step of the Action now supports a `skip-queries` option to merely build the CodeQL database without analyzing. This functionality is not present in the runner. Additionally, the step will no longer fail if it encounters a finalized database, and will instead continue with query execution. [#602](https://github.com/github/codeql-action/pull/602)
- Update the warning message when the baseline lines of code count is unavailable. [#608](https://github.com/github/codeql-action/pull/608)

## 1.0.4 - 28 Jun 2021

- Fix `RUNNER_TEMP environment variable must be set` when using runner. [#594](https://github.com/github/codeql-action/pull/594)
- Fix counting of lines of code for C# projects. [#586](https://github.com/github/codeql-action/pull/586)

## 1.0.3 - 23 Jun 2021

No user facing changes.

## 1.0.2 - 17 Jun 2021

- Fix out of memory in hash computation. [#550](https://github.com/github/codeql-action/pull/550)
- Clean up logging during analyze results. [#557](https://github.com/github/codeql-action/pull/557)
- Add `--finalize-dataset` to `database finalize` call, freeing up some disk space after database creation. [#558](https://github.com/github/codeql-action/pull/558)

## 1.0.1 - 07 Jun 2021

- Pass the `--sarif-group-rules-by-pack` argument to CodeQL CLI invocations that generate SARIF. This means the SARIF rule object for each query will now be found underneath its corresponding query pack in `runs[].tool.extensions`. [#546](https://github.com/github/codeql-action/pull/546)
- Output the location of CodeQL databases created in the analyze step. [#543](https://github.com/github/codeql-action/pull/543)

## 1.0.0 - 31 May 2021

- Add this changelog file. [#507](https://github.com/github/codeql-action/pull/507)
- Improve grouping of analysis logs. Add a new log group containing a summary of metrics and diagnostics, if they were produced by CodeQL builtin queries. [#515](https://github.com/github/codeql-action/pull/515)
- Add metrics and diagnostics summaries from custom query suites to the analysis summary log group. [#532](https://github.com/github/codeql-action/pull/532)<|MERGE_RESOLUTION|>--- conflicted
+++ resolved
@@ -6,15 +6,12 @@
 
 ## [UNRELEASED]
 
-<<<<<<< HEAD
 - We have disabled Python dependency installation for all users by default. This improves the speed of analysis while having only a very minor impact on results. You can override this behavior by setting `CODEQL_ACTION_DISABLE_PYTHON_DEPENDENCY_INSTALLATION=false` in your workflow. This feature will be removed in future versions of the CodeQL Action. [#2031](https://github.com/github/codeql-action/pull/2031)
-=======
 - The CodeQL Action now requires CodeQL version 2.11.6 or later. For more information, see [the corresponding changelog entry for CodeQL Action version 2.22.7](#2227---16-nov-2023). [#2009](https://github.com/github/codeql-action/pull/2009)
 
 ## 3.22.12 - 22 Dec 2023
 
 - Update default CodeQL bundle version to 2.15.5. [#2047](https://github.com/github/codeql-action/pull/2047)
->>>>>>> 216127f3
 
 ## 3.22.11 - 13 Dec 2023
 
