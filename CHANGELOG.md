--- conflicted
+++ resolved
@@ -4,11 +4,8 @@
 
 ## [UNRELEASED]
 
-<<<<<<< HEAD
 - Update default CodeQL bundle version to 2.22.0. [#2925](https://github.com/github/codeql-action/pull/2925)
-=======
 - Bump minimum CodeQL bundle version to 2.16.6. [#2912](https://github.com/github/codeql-action/pull/2912)
->>>>>>> 7cb9b160
 
 ## 3.28.19 - 03 Jun 2025
 
