# CodeQL Action Changelog

See the [releases page](https://github.com/github/codeql-action/releases) for the relevant changes to the CodeQL CLI and language packs.

## [UNRELEASED]

<<<<<<< HEAD
- The CodeQL Action now requires CodeQL version 2.10.5 or later. For more information, see the corresponding changelog entry for CodeQL Action version 2.21.8. [#1907](https://github.com/github/codeql-action/pull/1907)
=======
No user facing changes.

## 2.21.9 - 27 Sep 2023

>>>>>>> 2cc1651e
- Update default CodeQL bundle version to 2.14.6. [#1897](https://github.com/github/codeql-action/pull/1897)
- We are rolling out a feature in October 2023 that will improve the success rate of C/C++ autobuild. [#1889](https://github.com/github/codeql-action/pull/1889)
- We are rolling out a feature in October 2023 that will provide specific file coverage information for C and C++, Java and Kotlin, and JavaScript and TypeScript. Currently file coverage information for each of these pairs of languages is grouped together. [#1903](https://github.com/github/codeql-action/pull/1903)
- Add a warning to help customers avoid inadvertently analyzing the same CodeQL language in multiple matrix jobs. [#1901](https://github.com/github/codeql-action/pull/1901)

## 2.21.8 - 19 Sep 2023

- Add a deprecation warning for customers using CodeQL version 2.10.4 and earlier. These versions of CodeQL were discontinued on 12 September 2023 alongside GitHub Enterprise Server 3.6, and will be unsupported by the next minor release of the CodeQL Action. [#1884](https://github.com/github/codeql-action/pull/1884)
  - If you are using one of these versions, please update to CodeQL CLI version 2.10.5 or later. For instance, if you have specified a custom version of the CLI using the 'tools' input to the 'init' Action, you can remove this input to use the default version.
  - Alternatively, if you want to continue using a version of the CodeQL CLI between 2.9.5 and 2.10.4, you can replace `github/codeql-action/*@v2` by `github/codeql-action/*@v2.21.7` in your code scanning workflow to ensure you continue using this version of the CodeQL Action.
- Enable the following language aliases when using CodeQL 2.14.4 and later: `c-cpp` for C/C++ analysis, `java-kotlin` for Java/Kotlin analysis, and `javascript-typescript` for JavaScript/TypeScript analysis. [#1883](https://github.com/github/codeql-action/pull/1883)

## 2.21.7 - 14 Sep 2023

- Update default CodeQL bundle version to 2.14.5. [#1882](https://github.com/github/codeql-action/pull/1882)

## 2.21.6 - 13 Sep 2023

- Better error message when there is a failure to determine the merge base of the code to analysis. [#1860](https://github.com/github/codeql-action/pull/1860)
- Improve the calculation of default amount of RAM used for query execution on GitHub Enterprise Server. This now reduces in proportion to the runner's total memory to better account for system memory usage, helping to avoid out-of-memory failures on larger runners. This feature is already available to GitHub.com users. [#1866](https://github.com/github/codeql-action/pull/1866)
- Enable improved file coverage information for GitHub Enterprise Server users. This feature is already available to GitHub.com users. [#1867](https://github.com/github/codeql-action/pull/1867)
- Update default CodeQL bundle version to 2.14.4. [#1873](https://github.com/github/codeql-action/pull/1873)

## 2.21.5 - 28 Aug 2023

- Update default CodeQL bundle version to 2.14.3. [#1845](https://github.com/github/codeql-action/pull/1845)
- Fixed a bug in CodeQL Action 2.21.3 onwards that affected beta support for [Project Lombok](https://projectlombok.org/) when analyzing Java. The environment variable `CODEQL_EXTRACTOR_JAVA_RUN_ANNOTATION_PROCESSORS` will now be respected if it was manually configured in the workflow. [#1844](https://github.com/github/codeql-action/pull/1844)
- Enable support for Kotlin 1.9.20 when running with CodeQL CLI v2.13.4 through v2.14.3. [#1853](https://github.com/github/codeql-action/pull/1853)

## 2.21.4 - 14 Aug 2023

- Update default CodeQL bundle version to 2.14.2. [#1831](https://github.com/github/codeql-action/pull/1831)
- Log a warning if the amount of available disk space runs low during a code scanning run. [#1825](https://github.com/github/codeql-action/pull/1825)
- When downloading CodeQL bundle version 2.13.4 and later, cache these bundles in the Actions tool cache using a simpler version number. [#1832](https://github.com/github/codeql-action/pull/1832)
- Fix an issue that first appeared in CodeQL Action v2.21.2 that prevented CodeQL invocations from being logged. [#1833](https://github.com/github/codeql-action/pull/1833)
- We are rolling out a feature in August 2023 that will improve the quality of file coverage information. [#1835](https://github.com/github/codeql-action/pull/1835)

## 2.21.3 - 08 Aug 2023

- We are rolling out a feature in August 2023 that will improve multi-threaded performance on larger runners. [#1817](https://github.com/github/codeql-action/pull/1817)
- We are rolling out a feature in August 2023 that adds beta support for [Project Lombok](https://projectlombok.org/) when analyzing Java. [#1809](https://github.com/github/codeql-action/pull/1809)
- Reduce disk space usage when downloading the CodeQL bundle. [#1820](https://github.com/github/codeql-action/pull/1820)

## 2.21.2 - 28 Jul 2023

- Update default CodeQL bundle version to 2.14.1. [#1797](https://github.com/github/codeql-action/pull/1797)
- Avoid duplicating the analysis summary within the logs. [#1811](https://github.com/github/codeql-action/pull/1811)

## 2.21.1 - 26 Jul 2023

- Improve the handling of fatal errors from the CodeQL CLI. [#1795](https://github.com/github/codeql-action/pull/1795)
- Add the `sarif-output` output to the analyze action that contains the path to the directory of the generated SARIF. [#1799](https://github.com/github/codeql-action/pull/1799)

## 2.21.0 - 19 Jul 2023

- CodeQL Action now requires CodeQL CLI 2.9.4 or later. For more information, see the corresponding changelog entry for CodeQL Action version 2.20.4. [#1724](https://github.com/github/codeql-action/pull/1724)

## 2.20.4 - 14 Jul 2023

- This is the last release of the Action that supports CodeQL CLI versions 2.8.5 to 2.9.3. These versions of the CodeQL CLI were deprecated on June 20, 2023 alongside GitHub Enterprise Server 3.5 and will not be supported by the next release of the CodeQL Action (2.21.0).
  - If you are using one of these versions, please update to CodeQL CLI version 2.9.4 or later. For instance, if you have specified a custom version of the CLI using the 'tools' input to the 'init' Action, you can remove this input to use the default version.
  - Alternatively, if you want to continue using a version of the CodeQL CLI between 2.8.5 and 2.9.3, you can replace 'github/codeql-action/*@v2' by 'github/codeql-action/*@v2.20.4' in your code scanning workflow to ensure you continue using this version of the CodeQL Action.
- We are rolling out a feature in July 2023 that will slightly reduce the default amount of RAM used for query execution, in proportion to the runner's total memory. This will help to avoid out-of-memory failures on larger runners. [#1760](https://github.com/github/codeql-action/pull/1760)
- Update default CodeQL bundle version to 2.14.0. [#1762](https://github.com/github/codeql-action/pull/1762)

## 2.20.3 - 06 Jul 2023

- Update default CodeQL bundle version to 2.13.5. [#1743](https://github.com/github/codeql-action/pull/1743)

## 2.20.2 - 03 Jul 2023

No user facing changes.

## 2.20.1 - 21 Jun 2023

- Update default CodeQL bundle version to 2.13.4. [#1721](https://github.com/github/codeql-action/pull/1721)
- Experimental: add a new `resolve-environment` action which attempts to infer a configuration for the build environment that is required to build a given project. Do not use this in production as it is part of an internal experiment and subject to change at any time.

## 2.20.0 - 13 Jun 2023

- Bump the version of the Action to 2.20.0. This ensures that users who received a Dependabot upgrade to [`cdcdbb5`](https://github.com/github/codeql-action/commit/cdcdbb579706841c47f7063dda365e292e5cad7a), which was mistakenly marked as Action version 2.13.4, continue to receive updates to the CodeQL Action. Full details in [#1729](https://github.com/github/codeql-action/pull/1729)

## 2.3.6 - 01 Jun 2023

- Update default CodeQL bundle version to 2.13.3. [#1698](https://github.com/github/codeql-action/pull/1698)

## 2.3.5 - 25 May 2023

- Allow invalid URIs to be used as values to `artifactLocation.uri` properties. This reverses a change from [#1668](https://github.com/github/codeql-action/pull/1668) that inadvertently led to stricter validation of some URI values. [#1705](https://github.com/github/codeql-action/pull/1705)
- Gracefully handle invalid URIs when fingerprinting. [#1694](https://github.com/github/codeql-action/pull/1694)

## 2.3.4 - 24 May 2023

- Updated the SARIF 2.1.0 JSON schema file to the latest from [oasis-tcs/sarif-spec](https://github.com/oasis-tcs/sarif-spec/blob/123e95847b13fbdd4cbe2120fa5e33355d4a042b/Schemata/sarif-schema-2.1.0.json). [#1668](https://github.com/github/codeql-action/pull/1668)
- We are rolling out a feature in May 2023 that will disable Python dependency installation for new users of the CodeQL Action. This improves the speed of analysis while having only a very minor impact on results. [#1676](https://github.com/github/codeql-action/pull/1676)
- We are improving the way that [CodeQL bundles](https://github.com/github/codeql-action/releases) are tagged to make it possible to easily identify bundles by their CodeQL semantic version. [#1682](https://github.com/github/codeql-action/pull/1682)
  - As of CodeQL CLI 2.13.4, CodeQL bundles will be tagged using semantic versions, for example `codeql-bundle-v2.13.4`, instead of timestamps, like `codeql-bundle-20230615`.
  - This change does not affect the majority of workflows, and we will not be changing tags for existing bundle releases.
  - Some workflows with custom logic that depends on the specific format of the CodeQL bundle tag may need to be updated. For example, if your workflow matches CodeQL bundle tag names against a `codeql-bundle-yyyymmdd` pattern, you should update it to also recognize `codeql-bundle-vx.y.z` tags.
- Remove the requirement for `on.push` and `on.pull_request` to trigger on the same branches. [#1675](https://github.com/github/codeql-action/pull/1675)

## 2.3.3 - 04 May 2023

- Update default CodeQL bundle version to 2.13.1. [#1664](https://github.com/github/codeql-action/pull/1664)
- You can now configure CodeQL within your code scanning workflow by passing a `config` input to the `init` Action. See [Using a custom configuration file](https://aka.ms/code-scanning-docs/config-file) for more information about configuring code scanning. [#1590](https://github.com/github/codeql-action/pull/1590)

## 2.3.2 - 27 Apr 2023

No user facing changes.

## 2.3.1 - 26 Apr 2023

No user facing changes.

## 2.3.0 - 21 Apr 2023

- Update default CodeQL bundle version to 2.13.0. [#1649](https://github.com/github/codeql-action/pull/1649)
- Bump the minimum CodeQL bundle version to 2.8.5. [#1618](https://github.com/github/codeql-action/pull/1618)

## 2.2.12 - 13 Apr 2023

- Include the value of the `GITHUB_RUN_ATTEMPT` environment variable in the telemetry sent to GitHub. [#1640](https://github.com/github/codeql-action/pull/1640)
- Improve the ease of debugging failed runs configured using [default setup](https://docs.github.com/en/code-security/code-scanning/automatically-scanning-your-code-for-vulnerabilities-and-errors/configuring-code-scanning-for-a-repository#configuring-code-scanning-automatically). The CodeQL Action will now upload diagnostic information to Code Scanning from failed runs configured using default setup. You can view this diagnostic information on the [tool status page](https://docs.github.com/en/code-security/code-scanning/automatically-scanning-your-code-for-vulnerabilities-and-errors/about-the-tool-status-page). [#1619](https://github.com/github/codeql-action/pull/1619)

## 2.2.11 - 06 Apr 2023

No user facing changes.

## 2.2.10 - 05 Apr 2023

- Update default CodeQL bundle version to 2.12.6. [#1629](https://github.com/github/codeql-action/pull/1629)

## 2.2.9 - 27 Mar 2023

- Customers post-processing the SARIF output of the `analyze` Action before uploading it to Code Scanning will benefit from an improved debugging experience. [#1598](https://github.com/github/codeql-action/pull/1598)
  - The CodeQL Action will now upload a SARIF file with debugging information to Code Scanning on failed runs for customers using `upload: false`. Previously, this was only available for customers using the default value of the `upload` input.
  - The `upload` input to the `analyze` Action now accepts the following values:
    - `always` is the default value, which uploads the SARIF file to Code Scanning for successful and failed runs.
    - `failure-only` is recommended for customers post-processing the SARIF file before uploading it to Code Scanning. This option uploads debugging information to Code Scanning for failed runs to improve the debugging experience.
    - `never` avoids uploading the SARIF file to Code Scanning even if the code scanning run fails. This is not recommended for external users since it complicates debugging.
    - The legacy `true` and `false` options will be interpreted as `always` and `failure-only` respectively.

## 2.2.8 - 22 Mar 2023

- Update default CodeQL bundle version to 2.12.5. [#1585](https://github.com/github/codeql-action/pull/1585)

## 2.2.7 - 15 Mar 2023

No user facing changes.

## 2.2.6 - 10 Mar 2023

- Update default CodeQL bundle version to 2.12.4. [#1561](https://github.com/github/codeql-action/pull/1561)

## 2.2.5 - 24 Feb 2023

- Update default CodeQL bundle version to 2.12.3. [#1543](https://github.com/github/codeql-action/pull/1543)

## 2.2.4 - 10 Feb 2023

No user facing changes.

## 2.2.3 - 08 Feb 2023

- Update default CodeQL bundle version to 2.12.2. [#1518](https://github.com/github/codeql-action/pull/1518)

## 2.2.2 - 06 Feb 2023

- Fix an issue where customers using the CodeQL Action with the [CodeQL Action sync tool](https://docs.github.com/en/enterprise-server@3.7/admin/code-security/managing-github-advanced-security-for-your-enterprise/configuring-code-scanning-for-your-appliance#configuring-codeql-analysis-on-a-server-without-internet-access) would not be able to obtain the CodeQL tools. [#1517](https://github.com/github/codeql-action/pull/1517)

## 2.2.1 - 27 Jan 2023

No user facing changes.

## 2.2.0 - 26 Jan 2023

- Improve stability when choosing the default version of CodeQL to use in code scanning workflow runs on Actions on GitHub.com. [#1475](https://github.com/github/codeql-action/pull/1475)
  - This change addresses customer reports of code scanning alerts on GitHub.com being closed and reopened during the rollout of new versions of CodeQL in the GitHub Actions [runner images](https://github.com/actions/runner-images).
  - **No change is required for the majority of workflows**, including:
    - Workflows on GitHub.com hosted runners using the latest version (`v2`) of the CodeQL Action.
    - Workflows on GitHub.com hosted runners that are pinned to specific versions of the CodeQL Action from `v2.2.0` onwards.
    - Workflows on GitHub Enterprise Server.
  - **A change may be required** for workflows on GitHub.com hosted runners that are pinned to specific versions of the CodeQL Action before `v2.2.0` (e.g. `v2.1.32`):
    - Previously, these workflows would obtain the latest version of CodeQL from the Actions runner image.
    - Now, these workflows will download an older, compatible version of CodeQL from GitHub Releases. To use this older version, no change is required. To use the newest version of CodeQL, please update your workflows to reference the latest version of the CodeQL Action (`v2`).
  - **Internal changes**
    - These changes will not affect the majority of code scanning workflows. Continue reading only if your workflow uses [@actions/tool-cache](https://github.com/actions/toolkit/tree/main/packages/tool-cache) or relies on the precise location of CodeQL within the Actions tool cache.
    - The tool cache now contains **two** recent CodeQL versions (previously **one**).
    - Each CodeQL version is located under a directory named after the release date and version number, e.g. CodeQL 2.11.6 is now located under `CodeQL/2.11.6-20221211/x64/codeql` (previously `CodeQL/0.0.0-20221211/x64/codeql`).
- The maximum number of [SARIF runs](https://docs.github.com/en/code-security/code-scanning/integrating-with-code-scanning/sarif-support-for-code-scanning#run-object) per file has been increased from 15 to 20 for users uploading SARIF files to GitHub.com. This change will help ensure that Code Scanning can process SARIF files generated by third-party tools that have many runs. See the [GitHub API documentation](https://docs.github.com/en/rest/code-scanning#upload-an-analysis-as-sarif-data) for a list of all the limits around uploading SARIF. This change will be released to GitHub Enterprise Server as part of GHES 3.9.
- Update default CodeQL bundle version to 2.12.1. [#1498](https://github.com/github/codeql-action/pull/1498)
- Fix a bug that forced the `init` Action to run for at least two minutes on JavaScript. [#1494](https://github.com/github/codeql-action/pull/1494)

## 2.1.39 - 18 Jan 2023

- CodeQL Action v1 is now deprecated, and is no longer updated or supported. For better performance, improved security, and new features, upgrade to v2. For more information, see [this changelog post](https://github.blog/changelog/2023-01-18-code-scanning-codeql-action-v1-is-now-deprecated/). [#1467](https://github.com/github/codeql-action/pull/1466)
- Python automatic dependency installation will no longer fail for projects using Poetry that specify `virtualenvs.options.no-pip = true` in their `poetry.toml`. [#1431](https://github.com/github/codeql-action/pull/1431)
- Avoid printing a stack trace and error message when the action fails to find the SHA at the
  current directory. This will happen in several non-error states and so we now avoid cluttering the
  log with this message. [#1485](https://github.com/github/codeql-action/pull/1485)

## 2.1.38 - 12 Jan 2023

- Update default CodeQL bundle version to 2.12.0. [#1466](https://github.com/github/codeql-action/pull/1466)

## 2.1.37 - 14 Dec 2022

- Update default CodeQL bundle version to 2.11.6. [#1433](https://github.com/github/codeql-action/pull/1433)

## 2.1.36 - 08 Dec 2022

- Update default CodeQL bundle version to 2.11.5. [#1412](https://github.com/github/codeql-action/pull/1412)
- Add a step that tries to upload a SARIF file for the workflow run when that workflow run fails. This will help better surface failed code scanning workflow runs. [#1393](https://github.com/github/codeql-action/pull/1393)
- Python automatic dependency installation will no longer consider dependency code installed in venv as user-written, for projects using Poetry that specify `virtualenvs.in-project = true` in their `poetry.toml`. [#1419](https://github.com/github/codeql-action/pull/1419)

## 2.1.35 - 01 Dec 2022

No user facing changes.

## 2.1.34 - 25 Nov 2022

- Update default CodeQL bundle version to 2.11.4. [#1391](https://github.com/github/codeql-action/pull/1391)
- Fixed a bug where some the `init` action and the `analyze` action would have different sets of experimental feature flags enabled. [#1384](https://github.com/github/codeql-action/pull/1384)

## 2.1.33 - 16 Nov 2022

- Go is now analyzed in the same way as other compiled languages such as C/C++, C#, and Java. This completes the rollout of the feature described in [CodeQL Action version 2.1.27](#2127---06-oct-2022). [#1322](https://github.com/github/codeql-action/pull/1322)
- Bump the minimum CodeQL bundle version to 2.6.3. [#1358](https://github.com/github/codeql-action/pull/1358)

## 2.1.32 - 14 Nov 2022

- Update default CodeQL bundle version to 2.11.3. [#1348](https://github.com/github/codeql-action/pull/1348)
- Update the ML-powered additional query pack for JavaScript to version 0.4.0. [#1351](https://github.com/github/codeql-action/pull/1351)

## 2.1.31 - 04 Nov 2022

- The `rb/weak-cryptographic-algorithm` Ruby query has been updated to no longer report uses of hash functions such as `MD5` and `SHA1` even if they are known to be weak. These hash algorithms are used very often in non-sensitive contexts, making the query too imprecise in practice. For more information, see the corresponding change in the [github/codeql repository](https://github.com/github/codeql/pull/11129). [#1344](https://github.com/github/codeql-action/pull/1344)

## 2.1.30 - 02 Nov 2022

- Improve the error message when using CodeQL bundle version 2.7.2 and earlier in a workflow that runs on a runner image such as `ubuntu-22.04` that uses glibc version 2.34 and later. [#1334](https://github.com/github/codeql-action/pull/1334)

## 2.1.29 - 26 Oct 2022

- Update default CodeQL bundle version to 2.11.2. [#1320](https://github.com/github/codeql-action/pull/1320)

## 2.1.28 - 18 Oct 2022

- Update default CodeQL bundle version to 2.11.1. [#1294](https://github.com/github/codeql-action/pull/1294)
- Replace uses of GitHub Actions command `set-output` because it is now deprecated. See more information in the [GitHub Changelog](https://github.blog/changelog/2022-10-11-github-actions-deprecating-save-state-and-set-output-commands/). [#1301](https://github.com/github/codeql-action/pull/1301)

## 2.1.27 - 06 Oct 2022

- We are rolling out a feature of the CodeQL Action in October 2022 that changes the way that Go code is analyzed to be more consistent with other compiled languages like C/C++, C#, and Java. You do not need to alter your code scanning workflows. If you encounter any problems, please [file an issue](https://github.com/github/codeql-action/issues) or open a private ticket with GitHub Support and request an escalation to engineering.

## 2.1.26 - 29 Sep 2022

- Update default CodeQL bundle version to 2.11.0. [#1267](https://github.com/github/codeql-action/pull/1267)

## 2.1.25 - 21 Sep 2022

- We will soon be rolling out a feature of the CodeQL Action that stores some information used to make future runs faster in the GitHub Actions cache. Initially, this will only be enabled on JavaScript repositories, but we plan to add more languages to this soon. The new feature can be disabled by passing the `trap-caching: false` option to your workflow's `init` step, for example if you are already using the GitHub Actions cache for a different purpose and are near the storage limit for it.
- Add support for Python automatic dependency installation with Poetry 1.2 [#1258](https://github.com/github/codeql-action/pull/1258)

## 2.1.24 - 16 Sep 2022

No user facing changes.

## 2.1.23 - 14 Sep 2022

- Allow CodeQL packs to be downloaded from GitHub Enterprise Server instances, using the new `registries` input for the `init` action.  [#1221](https://github.com/github/codeql-action/pull/1221)
- Update default CodeQL bundle version to 2.10.5. [#1240](https://github.com/github/codeql-action/pull/1240)

## 2.1.22 - 01 Sep 2022

- Downloading CodeQL packs has been moved to the `init` step. Previously, CodeQL packs were downloaded during the `analyze` step. [#1218](https://github.com/github/codeql-action/pull/1218)
- Update default CodeQL bundle version to 2.10.4. [#1224](https://github.com/github/codeql-action/pull/1224)
- The newly released [Poetry 1.2](https://python-poetry.org/blog/announcing-poetry-1.2.0) is not yet supported. In the most common case where the CodeQL Action is automatically installing Python dependencies, it will continue to install and use Poetry 1.1 on its own. However, in certain cases such as with self-hosted runners, you may need to ensure Poetry 1.1 is installed yourself.

## 2.1.21 - 25 Aug 2022

- Improve error messages when the code scanning configuration file includes an invalid `queries` block or an invalid `query-filters` block. [#1208](https://github.com/github/codeql-action/pull/1208)
- Fix a bug where Go build tracing could fail on Windows. [#1209](https://github.com/github/codeql-action/pull/1209)

## 2.1.20 - 22 Aug 2022

No user facing changes.

## 2.1.19 - 17 Aug 2022

- Add the ability to filter queries from a code scanning run by using the `query-filters` option in the code scanning configuration file. [#1098](https://github.com/github/codeql-action/pull/1098)
- In debug mode, debug artifacts are now uploaded even if a step in the Actions workflow fails. [#1159](https://github.com/github/codeql-action/pull/1159)
- Update default CodeQL bundle version to 2.10.3. [#1178](https://github.com/github/codeql-action/pull/1178)
- The combination of python2 and Pipenv is no longer supported. [#1181](https://github.com/github/codeql-action/pull/1181)

## 2.1.18 - 03 Aug 2022

- Update default CodeQL bundle version to 2.10.2.  [#1156](https://github.com/github/codeql-action/pull/1156)

## 2.1.17 - 28 Jul 2022

- Update default CodeQL bundle version to 2.10.1.  [#1143](https://github.com/github/codeql-action/pull/1143)

## 2.1.16 - 13 Jul 2022

- You can now quickly debug a job that uses the CodeQL Action by re-running the job from the GitHub UI and selecting the "Enable debug logging" option. [#1132](https://github.com/github/codeql-action/pull/1132)
- You can now see diagnostic messages produced by the analysis in the logs of the `analyze` Action by enabling debug mode. To enable debug mode, pass `debug: true` to the `init` Action, or [enable step debug logging](https://docs.github.com/en/actions/monitoring-and-troubleshooting-workflows/enabling-debug-logging#enabling-step-debug-logging). This feature is available for CodeQL CLI version 2.10.0 and later. [#1133](https://github.com/github/codeql-action/pull/1133)

## 2.1.15 - 28 Jun 2022

- CodeQL query packs listed in the `packs` configuration field will be skipped if their target language is not being analyzed in the current Actions job. Previously, this would throw an error. [#1116](https://github.com/github/codeql-action/pull/1116)
- The combination of python2 and poetry is no longer supported. See <https://github.com/actions/setup-python/issues/374> for more details. [#1124](https://github.com/github/codeql-action/pull/1124)
- Update default CodeQL bundle version to 2.10.0. [#1123](https://github.com/github/codeql-action/pull/1123)

## 2.1.14 - 22 Jun 2022

No user facing changes.

## 2.1.13 - 21 Jun 2022

- Update default CodeQL bundle version to 2.9.4. [#1100](https://github.com/github/codeql-action/pull/1100)

## 2.1.12 - 01 Jun 2022

- Update default CodeQL bundle version to 2.9.3. [#1084](https://github.com/github/codeql-action/pull/1084)

## 2.1.11 - 17 May 2022

- Update default CodeQL bundle version to 2.9.2. [#1074](https://github.com/github/codeql-action/pull/1074)

## 2.1.10 - 10 May 2022

- Update default CodeQL bundle version to 2.9.1. [#1056](https://github.com/github/codeql-action/pull/1056)
- When `wait-for-processing` is enabled, the workflow will now fail if there were any errors that occurred during processing of the analysis results.

## 2.1.9 - 27 Apr 2022

- Add `working-directory` input to the `autobuild` action. [#1024](https://github.com/github/codeql-action/pull/1024)
- The `analyze` and `upload-sarif` actions will now wait up to 2 minutes for processing to complete after they have uploaded the results so they can report any processing errors that occurred. This behavior can be disabled by setting the `wait-for-processing` action input to `"false"`. [#1007](https://github.com/github/codeql-action/pull/1007)
- Update default CodeQL bundle version to 2.9.0.
- Fix a bug where [status reporting fails on Windows](https://github.com/github/codeql-action/issues/1041). [#1042](https://github.com/github/codeql-action/pull/1042)

## 2.1.8 - 08 Apr 2022

- Update default CodeQL bundle version to 2.8.5. [#1014](https://github.com/github/codeql-action/pull/1014)
- Fix error where the init action would fail due to a GitHub API request that was taking too long to complete [#1025](https://github.com/github/codeql-action/pull/1025)

## 2.1.7 - 05 Apr 2022

- A bug where additional queries specified in the workflow file would sometimes not be respected has been fixed. [#1018](https://github.com/github/codeql-action/pull/1018)

## 2.1.6 - 30 Mar 2022

- [v2+ only] The CodeQL Action now runs on Node.js v16. [#1000](https://github.com/github/codeql-action/pull/1000)
- Update default CodeQL bundle version to 2.8.4. [#990](https://github.com/github/codeql-action/pull/990)
- Fix a bug where an invalid `commit_oid` was being sent to code scanning when a custom checkout path was being used. [#956](https://github.com/github/codeql-action/pull/956)

## 1.1.5 - 15 Mar 2022

- Update default CodeQL bundle version to 2.8.3.
- The CodeQL runner is now deprecated and no longer being released. For more information, see [CodeQL runner deprecation](https://github.blog/changelog/2021-09-21-codeql-runner-deprecation/).
- Fix two bugs that cause action failures with GHES 3.3 or earlier. [#978](https://github.com/github/codeql-action/pull/978)
  - Fix `not a permitted key` invalid requests with GHES 3.1 or earlier
  - Fix `RUNNER_ARCH environment variable must be set` errors with GHES 3.3 or earlier

## 1.1.4 - 07 Mar 2022

- Update default CodeQL bundle version to 2.8.2. [#950](https://github.com/github/codeql-action/pull/950)
- Fix a bug where old results can be uploaded if the languages in a repository change when using a non-ephemeral self-hosted runner. [#955](https://github.com/github/codeql-action/pull/955)

## 1.1.3 - 23 Feb 2022

- Fix a bug where the CLR traces can continue tracing even after tracing should be stopped. [#938](https://github.com/github/codeql-action/pull/938)

## 1.1.2 - 17 Feb 2022

- Due to potential issues for GHES 3.1–3.3 customers who are using recent versions of the CodeQL Action via GHES Connect, the CodeQL Action now uses Node.js v12 rather than Node.js v16. [#937](https://github.com/github/codeql-action/pull/937)

## 1.1.1 - 17 Feb 2022

- The CodeQL CLI versions up to and including version 2.4.4 are not compatible with the CodeQL Action 1.1.1 and later. The Action will emit an error if it detects that it is being used by an incompatible version of the CLI. [#931](https://github.com/github/codeql-action/pull/931)
- Update default CodeQL bundle version to 2.8.1. [#925](https://github.com/github/codeql-action/pull/925)

## 1.1.0 - 11 Feb 2022

- The CodeQL Action now uses Node.js v16. [#909](https://github.com/github/codeql-action/pull/909)
- Beware that the CodeQL build tracer in this release (and in all earlier releases) is incompatible with Windows 11 and Windows Server 2022. This incompatibility affects database extraction for compiled languages: cpp, csharp, go, and java. As a result, analyzing these languages with the `windows-latest` or `windows-2022` Actions virtual environments is currently unsupported. If you use any of these languages, please use the `windows-2019` Actions virtual environment or otherwise avoid these specific Windows versions until a new release fixes this incompatibility.

## 1.0.32 - 07 Feb 2022

- Add `sarif-id` as an output for the `upload-sarif` and `analyze` actions. [#889](https://github.com/github/codeql-action/pull/889)
- Add `ref` and `sha` inputs to the `analyze` action, which override the defaults provided by the GitHub Action context. [#889](https://github.com/github/codeql-action/pull/889)
- Update default CodeQL bundle version to 2.8.0. [#911](https://github.com/github/codeql-action/pull/911)

## 1.0.31 - 31 Jan 2022

- Remove `experimental` message when using custom CodeQL packages. [#888](https://github.com/github/codeql-action/pull/888)
- Add a better warning message stating that experimental features will be disabled if the workflow has been triggered by a pull request from a fork or the `security-events: write` permission is not present. [#882](https://github.com/github/codeql-action/pull/882)

## 1.0.30 - 24 Jan 2022

- Display a better error message when encountering a workflow that runs the `codeql-action/init` action multiple times. [#876](https://github.com/github/codeql-action/pull/876)
- Update default CodeQL bundle version to 2.7.6. [#877](https://github.com/github/codeql-action/pull/877)

## 1.0.29 - 21 Jan 2022

- The feature to wait for SARIF processing to complete after upload has been disabled by default due to a bug in its interaction with pull requests from forks.

## 1.0.28 - 18 Jan 2022

- Update default CodeQL bundle version to 2.7.5. [#866](https://github.com/github/codeql-action/pull/866)
- Fix a bug where SARIF files were failing upload due to an invalid test for unique categories. [#872](https://github.com/github/codeql-action/pull/872)

## 1.0.27 - 11 Jan 2022

- The `analyze` and `upload-sarif` actions will now wait up to 2 minutes for processing to complete after they have uploaded the results so they can report any processing errors that occurred. This behavior can be disabled by setting the `wait-for-processing` action input to `"false"`. [#855](https://github.com/github/codeql-action/pull/855)

## 1.0.26 - 10 Dec 2021

- Update default CodeQL bundle version to 2.7.3. [#842](https://github.com/github/codeql-action/pull/842)

## 1.0.25 - 06 Dec 2021

No user facing changes.

## 1.0.24 - 23 Nov 2021

- Update default CodeQL bundle version to 2.7.2. [#827](https://github.com/github/codeql-action/pull/827)

## 1.0.23 - 16 Nov 2021

- The `upload-sarif` action now allows multiple uploads in a single job, as long as they have different categories. [#801](https://github.com/github/codeql-action/pull/801)
- Update default CodeQL bundle version to 2.7.1. [#816](https://github.com/github/codeql-action/pull/816)

## 1.0.22 - 04 Nov 2021

- The `init` step of the Action now supports `ram` and `threads` inputs to limit resource use of CodeQL extractors. These inputs also serve as defaults to the subsequent `analyze` step, which finalizes the database and executes queries. [#738](https://github.com/github/codeql-action/pull/738)
- When used with CodeQL 2.7.1 or above, the Action now includes custom query help in the analysis results uploaded to GitHub code scanning, if available. To add help text for a custom query, create a Markdown file next to the `.ql` file containing the query, using the same base name but the file extension `.md`. [#804](https://github.com/github/codeql-action/pull/804)

## 1.0.21 - 28 Oct 2021

- Update default CodeQL bundle version to 2.7.0. [#795](https://github.com/github/codeql-action/pull/795)

## 1.0.20 - 25 Oct 2021

No user facing changes.

## 1.0.19 - 18 Oct 2021

No user facing changes.

## 1.0.18 - 08 Oct 2021

- Fixed a bug where some builds were no longer being traced correctly. [#766](https://github.com/github/codeql-action/pull/766)

## 1.0.17 - 07 Oct 2021

- Update default CodeQL bundle version to 2.6.3. [#761](https://github.com/github/codeql-action/pull/761)

## 1.0.16 - 05 Oct 2021

No user facing changes.

## 1.0.15 - 22 Sep 2021

- Update default CodeQL bundle version to 2.6.2. [#746](https://github.com/github/codeql-action/pull/746)

## 1.0.14 - 09 Sep 2021

- Update default CodeQL bundle version to 2.6.1. [#733](https://github.com/github/codeql-action/pull/733)

## 1.0.13 - 06 Sep 2021

- Update default CodeQL bundle version to 2.6.0. [#712](https://github.com/github/codeql-action/pull/712)
- Update baseline lines of code counter for python. All multi-line strings are counted as code. [#714](https://github.com/github/codeql-action/pull/714)
- Remove old baseline LoC injection [#715](https://github.com/github/codeql-action/pull/715)

## 1.0.12 - 16 Aug 2021

- Update README to include a sample permissions block. [#689](https://github.com/github/codeql-action/pull/689)

## 1.0.11 - 09 Aug 2021

- Update default CodeQL bundle version to 2.5.9. [#687](https://github.com/github/codeql-action/pull/687)

## 1.0.10 - 03 Aug 2021

- Fix an issue where a summary of diagnostics information from CodeQL was not output to the logs of the `analyze` step of the Action. [#672](https://github.com/github/codeql-action/pull/672)

## 1.0.9 - 02 Aug 2021

No user facing changes.

## 1.0.8 - 26 Jul 2021

- Update default CodeQL bundle version to 2.5.8. [#631](https://github.com/github/codeql-action/pull/631)

## 1.0.7 - 21 Jul 2021

No user facing changes.

## 1.0.6 - 19 Jul 2021

- The `init` step of the Action now supports a `source-root` input as a path to the root source-code directory. By default, the path is relative to `$GITHUB_WORKSPACE`. [#607](https://github.com/github/codeql-action/pull/607)
- The `init` step will now try to install a few Python tools needed by this Action when running on a self-hosted runner. [#616](https://github.com/github/codeql-action/pull/616)

## 1.0.5 - 12 Jul 2021

- The `analyze` step of the Action now supports a `skip-queries` option to merely build the CodeQL database without analyzing. This functionality is not present in the runner. Additionally, the step will no longer fail if it encounters a finalized database, and will instead continue with query execution. [#602](https://github.com/github/codeql-action/pull/602)
- Update the warning message when the baseline lines of code count is unavailable. [#608](https://github.com/github/codeql-action/pull/608)

## 1.0.4 - 28 Jun 2021

- Fix `RUNNER_TEMP environment variable must be set` when using runner. [#594](https://github.com/github/codeql-action/pull/594)
- Fix counting of lines of code for C# projects. [#586](https://github.com/github/codeql-action/pull/586)

## 1.0.3 - 23 Jun 2021

No user facing changes.

## 1.0.2 - 17 Jun 2021

- Fix out of memory in hash computation. [#550](https://github.com/github/codeql-action/pull/550)
- Clean up logging during analyze results. [#557](https://github.com/github/codeql-action/pull/557)
- Add `--finalize-dataset` to `database finalize` call, freeing up some disk space after database creation. [#558](https://github.com/github/codeql-action/pull/558)

## 1.0.1 - 07 Jun 2021

- Pass the `--sarif-group-rules-by-pack` argument to CodeQL CLI invocations that generate SARIF. This means the SARIF rule object for each query will now be found underneath its corresponding query pack in `runs[].tool.extensions`. [#546](https://github.com/github/codeql-action/pull/546)
- Output the location of CodeQL databases created in the analyze step. [#543](https://github.com/github/codeql-action/pull/543)

## 1.0.0 - 31 May 2021

- Add this changelog file. [#507](https://github.com/github/codeql-action/pull/507)
- Improve grouping of analysis logs. Add a new log group containing a summary of metrics and diagnostics, if they were produced by CodeQL builtin queries. [#515](https://github.com/github/codeql-action/pull/515)
- Add metrics and diagnostics summaries from custom query suites to the analysis summary log group. [#532](https://github.com/github/codeql-action/pull/532)<|MERGE_RESOLUTION|>--- conflicted
+++ resolved
@@ -4,14 +4,10 @@
 
 ## [UNRELEASED]
 
-<<<<<<< HEAD
 - The CodeQL Action now requires CodeQL version 2.10.5 or later. For more information, see the corresponding changelog entry for CodeQL Action version 2.21.8. [#1907](https://github.com/github/codeql-action/pull/1907)
-=======
-No user facing changes.
 
 ## 2.21.9 - 27 Sep 2023
 
->>>>>>> 2cc1651e
 - Update default CodeQL bundle version to 2.14.6. [#1897](https://github.com/github/codeql-action/pull/1897)
 - We are rolling out a feature in October 2023 that will improve the success rate of C/C++ autobuild. [#1889](https://github.com/github/codeql-action/pull/1889)
 - We are rolling out a feature in October 2023 that will provide specific file coverage information for C and C++, Java and Kotlin, and JavaScript and TypeScript. Currently file coverage information for each of these pairs of languages is grouped together. [#1903](https://github.com/github/codeql-action/pull/1903)
