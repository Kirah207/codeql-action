# CodeQL Action Changelog

## [UNRELEASED]

<<<<<<< HEAD
- This is the last release of the Action that supports CodeQL CLI versions 2.8.5 to 2.9.3. These versions of the CodeQL CLI were deprecated on June 20, 2023 alongside GitHub Enterprise Server 3.5 and will not be supported by the next release of the CodeQL Action (2.21.0).
  - If you are using one of these versions, please update to a newer version of the CodeQL CLI (minimum 2.9.4). For instance, if you have specified a custom version of the CLI using the 'tools' input to the 'init' Action, you can remove it to use the default version.
  - Alternatively, if you want to continue using a version of the CodeQL CLI between 2.8.5 and 2.9.3, you can replace 'github/codeql-action/*@v2' by 'github/codeql-action/*@v2.20.4' in your code scanning workflow to ensure you continue using this version of the CodeQL Action.
=======
No user facing changes.

## 2.20.3 - 06 Jul 2023

>>>>>>> 84c05793
- Update default CodeQL bundle version to 2.13.5. [#1743](https://github.com/github/codeql-action/pull/1743)

## 2.20.2 - 03 Jul 2023

No user facing changes.

## 2.20.1 - 21 Jun 2023

- Update default CodeQL bundle version to 2.13.4. [#1721](https://github.com/github/codeql-action/pull/1721)
- Experimental: add a new `resolve-environment` action which attempts to infer a configuration for the build environment that is required to build a given project. Do not use this in production as it is part of an internal experiment and subject to change at any time.

## 2.20.0 - 13 Jun 2023

- Bump the version of the Action to 2.20.0. This ensures that users who received a Dependabot upgrade to [`cdcdbb5`](https://github.com/github/codeql-action/commit/cdcdbb579706841c47f7063dda365e292e5cad7a), which was mistakenly marked as Action version 2.13.4, continue to receive updates to the CodeQL Action. Full details in [#1729](https://github.com/github/codeql-action/pull/1729)

## 2.3.6 - 01 Jun 2023

- Update default CodeQL bundle version to 2.13.3. [#1698](https://github.com/github/codeql-action/pull/1698)

## 2.3.5 - 25 May 2023

- Allow invalid URIs to be used as values to `artifactLocation.uri` properties. This reverses a change from [#1668](https://github.com/github/codeql-action/pull/1668) that inadvertently led to stricter validation of some URI values. [#1705](https://github.com/github/codeql-action/pull/1705)
- Gracefully handle invalid URIs when fingerprinting. [#1694](https://github.com/github/codeql-action/pull/1694)

## 2.3.4 - 24 May 2023

- Updated the SARIF 2.1.0 JSON schema file to the latest from [oasis-tcs/sarif-spec](https://github.com/oasis-tcs/sarif-spec/blob/123e95847b13fbdd4cbe2120fa5e33355d4a042b/Schemata/sarif-schema-2.1.0.json). [#1668](https://github.com/github/codeql-action/pull/1668)
- We are rolling out a feature in May 2023 that will disable Python dependency installation for new users of the CodeQL Action. This improves the speed of analysis while having only a very minor impact on results. [#1676](https://github.com/github/codeql-action/pull/1676)
- We are improving the way that [CodeQL bundles](https://github.com/github/codeql-action/releases) are tagged to make it possible to easily identify bundles by their CodeQL semantic version. [#1682](https://github.com/github/codeql-action/pull/1682)
  - As of CodeQL CLI 2.13.4, CodeQL bundles will be tagged using semantic versions, for example `codeql-bundle-v2.13.4`, instead of timestamps, like `codeql-bundle-20230615`.
  - This change does not affect the majority of workflows, and we will not be changing tags for existing bundle releases.
  - Some workflows with custom logic that depends on the specific format of the CodeQL bundle tag may need to be updated. For example, if your workflow matches CodeQL bundle tag names against a `codeql-bundle-yyyymmdd` pattern, you should update it to also recognize `codeql-bundle-vx.y.z` tags.
- Remove the requirement for `on.push` and `on.pull_request` to trigger on the same branches. [#1675](https://github.com/github/codeql-action/pull/1675)

## 2.3.3 - 04 May 2023

- Update default CodeQL bundle version to 2.13.1. [#1664](https://github.com/github/codeql-action/pull/1664)
- You can now configure CodeQL within your code scanning workflow by passing a `config` input to the `init` Action. See [Using a custom configuration file](https://aka.ms/code-scanning-docs/config-file) for more information about configuring code scanning. [#1590](https://github.com/github/codeql-action/pull/1590)

## 2.3.2 - 27 Apr 2023

No user facing changes.

## 2.3.1 - 26 Apr 2023

No user facing changes.

## 2.3.0 - 21 Apr 2023

- Update default CodeQL bundle version to 2.13.0. [#1649](https://github.com/github/codeql-action/pull/1649)
- Bump the minimum CodeQL bundle version to 2.8.5. [#1618](https://github.com/github/codeql-action/pull/1618)

## 2.2.12 - 13 Apr 2023

- Include the value of the `GITHUB_RUN_ATTEMPT` environment variable in the telemetry sent to GitHub. [#1640](https://github.com/github/codeql-action/pull/1640)
- Improve the ease of debugging failed runs configured using [default setup](https://docs.github.com/en/code-security/code-scanning/automatically-scanning-your-code-for-vulnerabilities-and-errors/configuring-code-scanning-for-a-repository#configuring-code-scanning-automatically). The CodeQL Action will now upload diagnostic information to Code Scanning from failed runs configured using default setup. You can view this diagnostic information on the [tool status page](https://docs.github.com/en/code-security/code-scanning/automatically-scanning-your-code-for-vulnerabilities-and-errors/about-the-tool-status-page). [#1619](https://github.com/github/codeql-action/pull/1619)

## 2.2.11 - 06 Apr 2023

No user facing changes.

## 2.2.10 - 05 Apr 2023

- Update default CodeQL bundle version to 2.12.6. [#1629](https://github.com/github/codeql-action/pull/1629)

## 2.2.9 - 27 Mar 2023

- Customers post-processing the SARIF output of the `analyze` Action before uploading it to Code Scanning will benefit from an improved debugging experience. [#1598](https://github.com/github/codeql-action/pull/1598)
  - The CodeQL Action will now upload a SARIF file with debugging information to Code Scanning on failed runs for customers using `upload: false`. Previously, this was only available for customers using the default value of the `upload` input.
  - The `upload` input to the `analyze` Action now accepts the following values:
    - `always` is the default value, which uploads the SARIF file to Code Scanning for successful and failed runs.
    - `failure-only` is recommended for customers post-processing the SARIF file before uploading it to Code Scanning. This option uploads debugging information to Code Scanning for failed runs to improve the debugging experience.
    - `never` avoids uploading the SARIF file to Code Scanning even if the code scanning run fails. This is not recommended for external users since it complicates debugging.
    - The legacy `true` and `false` options will be interpreted as `always` and `failure-only` respectively.

## 2.2.8 - 22 Mar 2023

- Update default CodeQL bundle version to 2.12.5. [#1585](https://github.com/github/codeql-action/pull/1585)

## 2.2.7 - 15 Mar 2023

No user facing changes.

## 2.2.6 - 10 Mar 2023

- Update default CodeQL bundle version to 2.12.4. [#1561](https://github.com/github/codeql-action/pull/1561)

## 2.2.5 - 24 Feb 2023

- Update default CodeQL bundle version to 2.12.3. [#1543](https://github.com/github/codeql-action/pull/1543)

## 2.2.4 - 10 Feb 2023

No user facing changes.

## 2.2.3 - 08 Feb 2023

- Update default CodeQL bundle version to 2.12.2. [#1518](https://github.com/github/codeql-action/pull/1518)

## 2.2.2 - 06 Feb 2023

- Fix an issue where customers using the CodeQL Action with the [CodeQL Action sync tool](https://docs.github.com/en/enterprise-server@3.7/admin/code-security/managing-github-advanced-security-for-your-enterprise/configuring-code-scanning-for-your-appliance#configuring-codeql-analysis-on-a-server-without-internet-access) would not be able to obtain the CodeQL tools. [#1517](https://github.com/github/codeql-action/pull/1517)

## 2.2.1 - 27 Jan 2023

No user facing changes.

## 2.2.0 - 26 Jan 2023

- Improve stability when choosing the default version of CodeQL to use in code scanning workflow runs on Actions on GitHub.com. [#1475](https://github.com/github/codeql-action/pull/1475)
  - This change addresses customer reports of code scanning alerts on GitHub.com being closed and reopened during the rollout of new versions of CodeQL in the GitHub Actions [runner images](https://github.com/actions/runner-images).
  - **No change is required for the majority of workflows**, including:
    - Workflows on GitHub.com hosted runners using the latest version (`v2`) of the CodeQL Action.
    - Workflows on GitHub.com hosted runners that are pinned to specific versions of the CodeQL Action from `v2.2.0` onwards.
    - Workflows on GitHub Enterprise Server.
  - **A change may be required** for workflows on GitHub.com hosted runners that are pinned to specific versions of the CodeQL Action before `v2.2.0` (e.g. `v2.1.32`):
    - Previously, these workflows would obtain the latest version of CodeQL from the Actions runner image.
    - Now, these workflows will download an older, compatible version of CodeQL from GitHub Releases. To use this older version, no change is required. To use the newest version of CodeQL, please update your workflows to reference the latest version of the CodeQL Action (`v2`).
  - **Internal changes**
    - These changes will not affect the majority of code scanning workflows. Continue reading only if your workflow uses [@actions/tool-cache](https://github.com/actions/toolkit/tree/main/packages/tool-cache) or relies on the precise location of CodeQL within the Actions tool cache.
    - The tool cache now contains **two** recent CodeQL versions (previously **one**).
    - Each CodeQL version is located under a directory named after the release date and version number, e.g. CodeQL 2.11.6 is now located under `CodeQL/2.11.6-20221211/x64/codeql` (previously `CodeQL/0.0.0-20221211/x64/codeql`).
- The maximum number of [SARIF runs](https://docs.github.com/en/code-security/code-scanning/integrating-with-code-scanning/sarif-support-for-code-scanning#run-object) per file has been increased from 15 to 20 for users uploading SARIF files to GitHub.com. This change will help ensure that Code Scanning can process SARIF files generated by third-party tools that have many runs. See the [GitHub API documentation](https://docs.github.com/en/rest/code-scanning#upload-an-analysis-as-sarif-data) for a list of all the limits around uploading SARIF. This change will be released to GitHub Enterprise Server as part of GHES 3.9.
- Update default CodeQL bundle version to 2.12.1. [#1498](https://github.com/github/codeql-action/pull/1498)
- Fix a bug that forced the `init` Action to run for at least two minutes on JavaScript. [#1494](https://github.com/github/codeql-action/pull/1494)

## 2.1.39 - 18 Jan 2023

- CodeQL Action v1 is now deprecated, and is no longer updated or supported. For better performance, improved security, and new features, upgrade to v2. For more information, see [this changelog post](https://github.blog/changelog/2023-01-18-code-scanning-codeql-action-v1-is-now-deprecated/). [#1467](https://github.com/github/codeql-action/pull/1466)
- Python automatic dependency installation will no longer fail for projects using Poetry that specify `virtualenvs.options.no-pip = true` in their `poetry.toml`. [#1431](https://github.com/github/codeql-action/pull/1431)
- Avoid printing a stack trace and error message when the action fails to find the SHA at the
  current directory. This will happen in several non-error states and so we now avoid cluttering the
  log with this message. [#1485](https://github.com/github/codeql-action/pull/1485)

## 2.1.38 - 12 Jan 2023

- Update default CodeQL bundle version to 2.12.0. [#1466](https://github.com/github/codeql-action/pull/1466)

## 2.1.37 - 14 Dec 2022

- Update default CodeQL bundle version to 2.11.6. [#1433](https://github.com/github/codeql-action/pull/1433)

## 2.1.36 - 08 Dec 2022

- Update default CodeQL bundle version to 2.11.5. [#1412](https://github.com/github/codeql-action/pull/1412)
- Add a step that tries to upload a SARIF file for the workflow run when that workflow run fails. This will help better surface failed code scanning workflow runs. [#1393](https://github.com/github/codeql-action/pull/1393)
- Python automatic dependency installation will no longer consider dependency code installed in venv as user-written, for projects using Poetry that specify `virtualenvs.in-project = true` in their `poetry.toml`. [#1419](https://github.com/github/codeql-action/pull/1419)

## 2.1.35 - 01 Dec 2022

No user facing changes.

## 2.1.34 - 25 Nov 2022

- Update default CodeQL bundle version to 2.11.4. [#1391](https://github.com/github/codeql-action/pull/1391)
- Fixed a bug where some the `init` action and the `analyze` action would have different sets of experimental feature flags enabled. [#1384](https://github.com/github/codeql-action/pull/1384)

## 2.1.33 - 16 Nov 2022

- Go is now analyzed in the same way as other compiled languages such as C/C++, C#, and Java. This completes the rollout of the feature described in [CodeQL Action version 2.1.27](#2127---06-oct-2022). [#1322](https://github.com/github/codeql-action/pull/1322)
- Bump the minimum CodeQL bundle version to 2.6.3. [#1358](https://github.com/github/codeql-action/pull/1358)

## 2.1.32 - 14 Nov 2022

- Update default CodeQL bundle version to 2.11.3. [#1348](https://github.com/github/codeql-action/pull/1348)
- Update the ML-powered additional query pack for JavaScript to version 0.4.0. [#1351](https://github.com/github/codeql-action/pull/1351)

## 2.1.31 - 04 Nov 2022

- The `rb/weak-cryptographic-algorithm` Ruby query has been updated to no longer report uses of hash functions such as `MD5` and `SHA1` even if they are known to be weak. These hash algorithms are used very often in non-sensitive contexts, making the query too imprecise in practice. For more information, see the corresponding change in the [github/codeql repository](https://github.com/github/codeql/pull/11129). [#1344](https://github.com/github/codeql-action/pull/1344)

## 2.1.30 - 02 Nov 2022

- Improve the error message when using CodeQL bundle version 2.7.2 and earlier in a workflow that runs on a runner image such as `ubuntu-22.04` that uses glibc version 2.34 and later. [#1334](https://github.com/github/codeql-action/pull/1334)

## 2.1.29 - 26 Oct 2022

- Update default CodeQL bundle version to 2.11.2. [#1320](https://github.com/github/codeql-action/pull/1320)

## 2.1.28 - 18 Oct 2022

- Update default CodeQL bundle version to 2.11.1. [#1294](https://github.com/github/codeql-action/pull/1294)
- Replace uses of GitHub Actions command `set-output` because it is now deprecated. See more information in the [GitHub Changelog](https://github.blog/changelog/2022-10-11-github-actions-deprecating-save-state-and-set-output-commands/). [#1301](https://github.com/github/codeql-action/pull/1301)

## 2.1.27 - 06 Oct 2022

- We are rolling out a feature of the CodeQL Action in October 2022 that changes the way that Go code is analyzed to be more consistent with other compiled languages like C/C++, C#, and Java. You do not need to alter your code scanning workflows. If you encounter any problems, please [file an issue](https://github.com/github/codeql-action/issues) or open a private ticket with GitHub Support and request an escalation to engineering.

## 2.1.26 - 29 Sep 2022

- Update default CodeQL bundle version to 2.11.0. [#1267](https://github.com/github/codeql-action/pull/1267)

## 2.1.25 - 21 Sep 2022

- We will soon be rolling out a feature of the CodeQL Action that stores some information used to make future runs faster in the GitHub Actions cache. Initially, this will only be enabled on JavaScript repositories, but we plan to add more languages to this soon. The new feature can be disabled by passing the `trap-caching: false` option to your workflow's `init` step, for example if you are already using the GitHub Actions cache for a different purpose and are near the storage limit for it.
- Add support for Python automatic dependency installation with Poetry 1.2 [#1258](https://github.com/github/codeql-action/pull/1258)

## 2.1.24 - 16 Sep 2022

No user facing changes.

## 2.1.23 - 14 Sep 2022

- Allow CodeQL packs to be downloaded from GitHub Enterprise Server instances, using the new `registries` input for the `init` action.  [#1221](https://github.com/github/codeql-action/pull/1221)
- Update default CodeQL bundle version to 2.10.5. [#1240](https://github.com/github/codeql-action/pull/1240)

## 2.1.22 - 01 Sep 2022

- Downloading CodeQL packs has been moved to the `init` step. Previously, CodeQL packs were downloaded during the `analyze` step. [#1218](https://github.com/github/codeql-action/pull/1218)
- Update default CodeQL bundle version to 2.10.4. [#1224](https://github.com/github/codeql-action/pull/1224)
- The newly released [Poetry 1.2](https://python-poetry.org/blog/announcing-poetry-1.2.0) is not yet supported. In the most common case where the CodeQL Action is automatically installing Python dependencies, it will continue to install and use Poetry 1.1 on its own. However, in certain cases such as with self-hosted runners, you may need to ensure Poetry 1.1 is installed yourself.

## 2.1.21 - 25 Aug 2022

- Improve error messages when the code scanning configuration file includes an invalid `queries` block or an invalid `query-filters` block. [#1208](https://github.com/github/codeql-action/pull/1208)
- Fix a bug where Go build tracing could fail on Windows. [#1209](https://github.com/github/codeql-action/pull/1209)

## 2.1.20 - 22 Aug 2022

No user facing changes.

## 2.1.19 - 17 Aug 2022

- Add the ability to filter queries from a code scanning run by using the `query-filters` option in the code scanning configuration file. [#1098](https://github.com/github/codeql-action/pull/1098)
- In debug mode, debug artifacts are now uploaded even if a step in the Actions workflow fails. [#1159](https://github.com/github/codeql-action/pull/1159)
- Update default CodeQL bundle version to 2.10.3. [#1178](https://github.com/github/codeql-action/pull/1178)
- The combination of python2 and Pipenv is no longer supported. [#1181](https://github.com/github/codeql-action/pull/1181)

## 2.1.18 - 03 Aug 2022

- Update default CodeQL bundle version to 2.10.2.  [#1156](https://github.com/github/codeql-action/pull/1156)

## 2.1.17 - 28 Jul 2022

- Update default CodeQL bundle version to 2.10.1.  [#1143](https://github.com/github/codeql-action/pull/1143)

## 2.1.16 - 13 Jul 2022

- You can now quickly debug a job that uses the CodeQL Action by re-running the job from the GitHub UI and selecting the "Enable debug logging" option. [#1132](https://github.com/github/codeql-action/pull/1132)
- You can now see diagnostic messages produced by the analysis in the logs of the `analyze` Action by enabling debug mode. To enable debug mode, pass `debug: true` to the `init` Action, or [enable step debug logging](https://docs.github.com/en/actions/monitoring-and-troubleshooting-workflows/enabling-debug-logging#enabling-step-debug-logging). This feature is available for CodeQL CLI version 2.10.0 and later. [#1133](https://github.com/github/codeql-action/pull/1133)

## 2.1.15 - 28 Jun 2022

- CodeQL query packs listed in the `packs` configuration field will be skipped if their target language is not being analyzed in the current Actions job. Previously, this would throw an error. [#1116](https://github.com/github/codeql-action/pull/1116)
- The combination of python2 and poetry is no longer supported. See <https://github.com/actions/setup-python/issues/374> for more details. [#1124](https://github.com/github/codeql-action/pull/1124)
- Update default CodeQL bundle version to 2.10.0. [#1123](https://github.com/github/codeql-action/pull/1123)

## 2.1.14 - 22 Jun 2022

No user facing changes.

## 2.1.13 - 21 Jun 2022

- Update default CodeQL bundle version to 2.9.4. [#1100](https://github.com/github/codeql-action/pull/1100)

## 2.1.12 - 01 Jun 2022

- Update default CodeQL bundle version to 2.9.3. [#1084](https://github.com/github/codeql-action/pull/1084)

## 2.1.11 - 17 May 2022

- Update default CodeQL bundle version to 2.9.2. [#1074](https://github.com/github/codeql-action/pull/1074)

## 2.1.10 - 10 May 2022

- Update default CodeQL bundle version to 2.9.1. [#1056](https://github.com/github/codeql-action/pull/1056)
- When `wait-for-processing` is enabled, the workflow will now fail if there were any errors that occurred during processing of the analysis results.

## 2.1.9 - 27 Apr 2022

- Add `working-directory` input to the `autobuild` action. [#1024](https://github.com/github/codeql-action/pull/1024)
- The `analyze` and `upload-sarif` actions will now wait up to 2 minutes for processing to complete after they have uploaded the results so they can report any processing errors that occurred. This behavior can be disabled by setting the `wait-for-processing` action input to `"false"`. [#1007](https://github.com/github/codeql-action/pull/1007)
- Update default CodeQL bundle version to 2.9.0.
- Fix a bug where [status reporting fails on Windows](https://github.com/github/codeql-action/issues/1041). [#1042](https://github.com/github/codeql-action/pull/1042)

## 2.1.8 - 08 Apr 2022

- Update default CodeQL bundle version to 2.8.5. [#1014](https://github.com/github/codeql-action/pull/1014)
- Fix error where the init action would fail due to a GitHub API request that was taking too long to complete [#1025](https://github.com/github/codeql-action/pull/1025)

## 2.1.7 - 05 Apr 2022

- A bug where additional queries specified in the workflow file would sometimes not be respected has been fixed. [#1018](https://github.com/github/codeql-action/pull/1018)

## 2.1.6 - 30 Mar 2022

- [v2+ only] The CodeQL Action now runs on Node.js v16. [#1000](https://github.com/github/codeql-action/pull/1000)
- Update default CodeQL bundle version to 2.8.4. [#990](https://github.com/github/codeql-action/pull/990)
- Fix a bug where an invalid `commit_oid` was being sent to code scanning when a custom checkout path was being used. [#956](https://github.com/github/codeql-action/pull/956)

## 1.1.5 - 15 Mar 2022

- Update default CodeQL bundle version to 2.8.3.
- The CodeQL runner is now deprecated and no longer being released. For more information, see [CodeQL runner deprecation](https://github.blog/changelog/2021-09-21-codeql-runner-deprecation/).
- Fix two bugs that cause action failures with GHES 3.3 or earlier. [#978](https://github.com/github/codeql-action/pull/978)
  - Fix `not a permitted key` invalid requests with GHES 3.1 or earlier
  - Fix `RUNNER_ARCH environment variable must be set` errors with GHES 3.3 or earlier

## 1.1.4 - 07 Mar 2022

- Update default CodeQL bundle version to 2.8.2. [#950](https://github.com/github/codeql-action/pull/950)
- Fix a bug where old results can be uploaded if the languages in a repository change when using a non-ephemeral self-hosted runner. [#955](https://github.com/github/codeql-action/pull/955)

## 1.1.3 - 23 Feb 2022

- Fix a bug where the CLR traces can continue tracing even after tracing should be stopped. [#938](https://github.com/github/codeql-action/pull/938)

## 1.1.2 - 17 Feb 2022

- Due to potential issues for GHES 3.1–3.3 customers who are using recent versions of the CodeQL Action via GHES Connect, the CodeQL Action now uses Node.js v12 rather than Node.js v16. [#937](https://github.com/github/codeql-action/pull/937)

## 1.1.1 - 17 Feb 2022

- The CodeQL CLI versions up to and including version 2.4.4 are not compatible with the CodeQL Action 1.1.1 and later. The Action will emit an error if it detects that it is being used by an incompatible version of the CLI. [#931](https://github.com/github/codeql-action/pull/931)
- Update default CodeQL bundle version to 2.8.1. [#925](https://github.com/github/codeql-action/pull/925)

## 1.1.0 - 11 Feb 2022

- The CodeQL Action now uses Node.js v16. [#909](https://github.com/github/codeql-action/pull/909)
- Beware that the CodeQL build tracer in this release (and in all earlier releases) is incompatible with Windows 11 and Windows Server 2022. This incompatibility affects database extraction for compiled languages: cpp, csharp, go, and java. As a result, analyzing these languages with the `windows-latest` or `windows-2022` Actions virtual environments is currently unsupported. If you use any of these languages, please use the `windows-2019` Actions virtual environment or otherwise avoid these specific Windows versions until a new release fixes this incompatibility.

## 1.0.32 - 07 Feb 2022

- Add `sarif-id` as an output for the `upload-sarif` and `analyze` actions. [#889](https://github.com/github/codeql-action/pull/889)
- Add `ref` and `sha` inputs to the `analyze` action, which override the defaults provided by the GitHub Action context. [#889](https://github.com/github/codeql-action/pull/889)
- Update default CodeQL bundle version to 2.8.0. [#911](https://github.com/github/codeql-action/pull/911)

## 1.0.31 - 31 Jan 2022

- Remove `experimental` message when using custom CodeQL packages. [#888](https://github.com/github/codeql-action/pull/888)
- Add a better warning message stating that experimental features will be disabled if the workflow has been triggered by a pull request from a fork or the `security-events: write` permission is not present. [#882](https://github.com/github/codeql-action/pull/882)

## 1.0.30 - 24 Jan 2022

- Display a better error message when encountering a workflow that runs the `codeql-action/init` action multiple times. [#876](https://github.com/github/codeql-action/pull/876)
- Update default CodeQL bundle version to 2.7.6. [#877](https://github.com/github/codeql-action/pull/877)

## 1.0.29 - 21 Jan 2022

- The feature to wait for SARIF processing to complete after upload has been disabled by default due to a bug in its interaction with pull requests from forks.

## 1.0.28 - 18 Jan 2022

- Update default CodeQL bundle version to 2.7.5. [#866](https://github.com/github/codeql-action/pull/866)
- Fix a bug where SARIF files were failing upload due to an invalid test for unique categories. [#872](https://github.com/github/codeql-action/pull/872)

## 1.0.27 - 11 Jan 2022

- The `analyze` and `upload-sarif` actions will now wait up to 2 minutes for processing to complete after they have uploaded the results so they can report any processing errors that occurred. This behavior can be disabled by setting the `wait-for-processing` action input to `"false"`. [#855](https://github.com/github/codeql-action/pull/855)

## 1.0.26 - 10 Dec 2021

- Update default CodeQL bundle version to 2.7.3. [#842](https://github.com/github/codeql-action/pull/842)

## 1.0.25 - 06 Dec 2021

No user facing changes.

## 1.0.24 - 23 Nov 2021

- Update default CodeQL bundle version to 2.7.2. [#827](https://github.com/github/codeql-action/pull/827)

## 1.0.23 - 16 Nov 2021

- The `upload-sarif` action now allows multiple uploads in a single job, as long as they have different categories. [#801](https://github.com/github/codeql-action/pull/801)
- Update default CodeQL bundle version to 2.7.1. [#816](https://github.com/github/codeql-action/pull/816)

## 1.0.22 - 04 Nov 2021

- The `init` step of the Action now supports `ram` and `threads` inputs to limit resource use of CodeQL extractors. These inputs also serve as defaults to the subsequent `analyze` step, which finalizes the database and executes queries. [#738](https://github.com/github/codeql-action/pull/738)
- When used with CodeQL 2.7.1 or above, the Action now includes custom query help in the analysis results uploaded to GitHub code scanning, if available. To add help text for a custom query, create a Markdown file next to the `.ql` file containing the query, using the same base name but the file extension `.md`. [#804](https://github.com/github/codeql-action/pull/804)

## 1.0.21 - 28 Oct 2021

- Update default CodeQL bundle version to 2.7.0. [#795](https://github.com/github/codeql-action/pull/795)

## 1.0.20 - 25 Oct 2021

No user facing changes.

## 1.0.19 - 18 Oct 2021

No user facing changes.

## 1.0.18 - 08 Oct 2021

- Fixed a bug where some builds were no longer being traced correctly. [#766](https://github.com/github/codeql-action/pull/766)

## 1.0.17 - 07 Oct 2021

- Update default CodeQL bundle version to 2.6.3. [#761](https://github.com/github/codeql-action/pull/761)

## 1.0.16 - 05 Oct 2021

No user facing changes.

## 1.0.15 - 22 Sep 2021

- Update default CodeQL bundle version to 2.6.2. [#746](https://github.com/github/codeql-action/pull/746)

## 1.0.14 - 09 Sep 2021

- Update default CodeQL bundle version to 2.6.1. [#733](https://github.com/github/codeql-action/pull/733)

## 1.0.13 - 06 Sep 2021

- Update default CodeQL bundle version to 2.6.0. [#712](https://github.com/github/codeql-action/pull/712)
- Update baseline lines of code counter for python. All multi-line strings are counted as code. [#714](https://github.com/github/codeql-action/pull/714)
- Remove old baseline LoC injection [#715](https://github.com/github/codeql-action/pull/715)

## 1.0.12 - 16 Aug 2021

- Update README to include a sample permissions block. [#689](https://github.com/github/codeql-action/pull/689)

## 1.0.11 - 09 Aug 2021

- Update default CodeQL bundle version to 2.5.9. [#687](https://github.com/github/codeql-action/pull/687)

## 1.0.10 - 03 Aug 2021

- Fix an issue where a summary of diagnostics information from CodeQL was not output to the logs of the `analyze` step of the Action. [#672](https://github.com/github/codeql-action/pull/672)

## 1.0.9 - 02 Aug 2021

No user facing changes.

## 1.0.8 - 26 Jul 2021

- Update default CodeQL bundle version to 2.5.8. [#631](https://github.com/github/codeql-action/pull/631)

## 1.0.7 - 21 Jul 2021

No user facing changes.

## 1.0.6 - 19 Jul 2021

- The `init` step of the Action now supports a `source-root` input as a path to the root source-code directory. By default, the path is relative to `$GITHUB_WORKSPACE`. [#607](https://github.com/github/codeql-action/pull/607)
- The `init` step will now try to install a few Python tools needed by this Action when running on a self-hosted runner. [#616](https://github.com/github/codeql-action/pull/616)

## 1.0.5 - 12 Jul 2021

- The `analyze` step of the Action now supports a `skip-queries` option to merely build the CodeQL database without analyzing. This functionality is not present in the runner. Additionally, the step will no longer fail if it encounters a finalized database, and will instead continue with query execution. [#602](https://github.com/github/codeql-action/pull/602)
- Update the warning message when the baseline lines of code count is unavailable. [#608](https://github.com/github/codeql-action/pull/608)

## 1.0.4 - 28 Jun 2021

- Fix `RUNNER_TEMP environment variable must be set` when using runner. [#594](https://github.com/github/codeql-action/pull/594)
- Fix counting of lines of code for C# projects. [#586](https://github.com/github/codeql-action/pull/586)

## 1.0.3 - 23 Jun 2021

No user facing changes.

## 1.0.2 - 17 Jun 2021

- Fix out of memory in hash computation. [#550](https://github.com/github/codeql-action/pull/550)
- Clean up logging during analyze results. [#557](https://github.com/github/codeql-action/pull/557)
- Add `--finalize-dataset` to `database finalize` call, freeing up some disk space after database creation. [#558](https://github.com/github/codeql-action/pull/558)

## 1.0.1 - 07 Jun 2021

- Pass the `--sarif-group-rules-by-pack` argument to CodeQL CLI invocations that generate SARIF. This means the SARIF rule object for each query will now be found underneath its corresponding query pack in `runs[].tool.extensions`. [#546](https://github.com/github/codeql-action/pull/546)
- Output the location of CodeQL databases created in the analyze step. [#543](https://github.com/github/codeql-action/pull/543)

## 1.0.0 - 31 May 2021

- Add this changelog file. [#507](https://github.com/github/codeql-action/pull/507)
- Improve grouping of analysis logs. Add a new log group containing a summary of metrics and diagnostics, if they were produced by CodeQL builtin queries. [#515](https://github.com/github/codeql-action/pull/515)
- Add metrics and diagnostics summaries from custom query suites to the analysis summary log group. [#532](https://github.com/github/codeql-action/pull/532)<|MERGE_RESOLUTION|>--- conflicted
+++ resolved
@@ -2,16 +2,12 @@
 
 ## [UNRELEASED]
 
-<<<<<<< HEAD
 - This is the last release of the Action that supports CodeQL CLI versions 2.8.5 to 2.9.3. These versions of the CodeQL CLI were deprecated on June 20, 2023 alongside GitHub Enterprise Server 3.5 and will not be supported by the next release of the CodeQL Action (2.21.0).
   - If you are using one of these versions, please update to a newer version of the CodeQL CLI (minimum 2.9.4). For instance, if you have specified a custom version of the CLI using the 'tools' input to the 'init' Action, you can remove it to use the default version.
   - Alternatively, if you want to continue using a version of the CodeQL CLI between 2.8.5 and 2.9.3, you can replace 'github/codeql-action/*@v2' by 'github/codeql-action/*@v2.20.4' in your code scanning workflow to ensure you continue using this version of the CodeQL Action.
-=======
-No user facing changes.
 
 ## 2.20.3 - 06 Jul 2023
 
->>>>>>> 84c05793
 - Update default CodeQL bundle version to 2.13.5. [#1743](https://github.com/github/codeql-action/pull/1743)
 
 ## 2.20.2 - 03 Jul 2023
