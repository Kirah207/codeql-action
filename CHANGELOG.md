# CodeQL Action Changelog

## [UNRELEASED]

<<<<<<< HEAD
- Update default CodeQL bundle version to 2.13.0. [#1649](https://github.com/github/codeql-action/pull/1649)
=======
- Bump the minimum CodeQL bundle version to 2.8.5. [#1618](https://github.com/github/codeql-action/pull/1618)
No user facing changes.
>>>>>>> 7019a9c6

## 2.2.12 - 13 Apr 2023

- Include the value of the `GITHUB_RUN_ATTEMPT` environment variable in the telemetry sent to GitHub. [#1640](https://github.com/github/codeql-action/pull/1640)
- Improve the ease of debugging failed runs configured using [default setup](https://docs.github.com/en/code-security/code-scanning/automatically-scanning-your-code-for-vulnerabilities-and-errors/configuring-code-scanning-for-a-repository#configuring-code-scanning-automatically). The CodeQL Action will now upload diagnostic information to Code Scanning from failed runs configured using default setup. You can view this diagnostic information on the [tool status page](https://docs.github.com/en/code-security/code-scanning/automatically-scanning-your-code-for-vulnerabilities-and-errors/about-the-tool-status-page). [#1619](https://github.com/github/codeql-action/pull/1619)

## 2.2.11 - 06 Apr 2023

No user facing changes.

## 2.2.10 - 05 Apr 2023

- Update default CodeQL bundle version to 2.12.6. [#1629](https://github.com/github/codeql-action/pull/1629)

## 2.2.9 - 27 Mar 2023

- Customers post-processing the SARIF output of the `analyze` Action before uploading it to Code Scanning will benefit from an improved debugging experience. [#1598](https://github.com/github/codeql-action/pull/1598)
  - The CodeQL Action will now upload a SARIF file with debugging information to Code Scanning on failed runs for customers using `upload: false`. Previously, this was only available for customers using the default value of the `upload` input.
  - The `upload` input to the `analyze` Action now accepts the following values:
    - `always` is the default value, which uploads the SARIF file to Code Scanning for successful and failed runs.
    - `failure-only` is recommended for customers post-processing the SARIF file before uploading it to Code Scanning. This option uploads debugging information to Code Scanning for failed runs to improve the debugging experience.
    - `never` avoids uploading the SARIF file to Code Scanning even if the code scanning run fails. This is not recommended for external users since it complicates debugging.
    - The legacy `true` and `false` options will be interpreted as `always` and `failure-only` respectively.

## 2.2.8 - 22 Mar 2023

- Update default CodeQL bundle version to 2.12.5. [#1585](https://github.com/github/codeql-action/pull/1585)

## 2.2.7 - 15 Mar 2023

No user facing changes.

## 2.2.6 - 10 Mar 2023

- Update default CodeQL bundle version to 2.12.4. [#1561](https://github.com/github/codeql-action/pull/1561)

## 2.2.5 - 24 Feb 2023

- Update default CodeQL bundle version to 2.12.3. [#1543](https://github.com/github/codeql-action/pull/1543)

## 2.2.4 - 10 Feb 2023

No user facing changes.

## 2.2.3 - 08 Feb 2023

- Update default CodeQL bundle version to 2.12.2. [#1518](https://github.com/github/codeql-action/pull/1518)

## 2.2.2 - 06 Feb 2023

- Fix an issue where customers using the CodeQL Action with the [CodeQL Action sync tool](https://docs.github.com/en/enterprise-server@3.7/admin/code-security/managing-github-advanced-security-for-your-enterprise/configuring-code-scanning-for-your-appliance#configuring-codeql-analysis-on-a-server-without-internet-access) would not be able to obtain the CodeQL tools. [#1517](https://github.com/github/codeql-action/pull/1517)

## 2.2.1 - 27 Jan 2023

No user facing changes.

## 2.2.0 - 26 Jan 2023

- Improve stability when choosing the default version of CodeQL to use in code scanning workflow runs on Actions on GitHub.com. [#1475](https://github.com/github/codeql-action/pull/1475)
  - This change addresses customer reports of code scanning alerts on GitHub.com being closed and reopened during the rollout of new versions of CodeQL in the GitHub Actions [runner images](https://github.com/actions/runner-images).
  - **No change is required for the majority of workflows**, including:
    - Workflows on GitHub.com hosted runners using the latest version (`v2`) of the CodeQL Action.
    - Workflows on GitHub.com hosted runners that are pinned to specific versions of the CodeQL Action from `v2.2.0` onwards.
    - Workflows on GitHub Enterprise Server.
  - **A change may be required** for workflows on GitHub.com hosted runners that are pinned to specific versions of the CodeQL Action before `v2.2.0` (e.g. `v2.1.32`):
    - Previously, these workflows would obtain the latest version of CodeQL from the Actions runner image.
    - Now, these workflows will download an older, compatible version of CodeQL from GitHub Releases. To use this older version, no change is required. To use the newest version of CodeQL, please update your workflows to reference the latest version of the CodeQL Action (`v2`).
  - **Internal changes**
    - These changes will not affect the majority of code scanning workflows. Continue reading only if your workflow uses [@actions/tool-cache](https://github.com/actions/toolkit/tree/main/packages/tool-cache) or relies on the precise location of CodeQL within the Actions tool cache.
    - The tool cache now contains **two** recent CodeQL versions (previously **one**).
    - Each CodeQL version is located under a directory named after the release date and version number, e.g. CodeQL 2.11.6 is now located under `CodeQL/2.11.6-20221211/x64/codeql` (previously `CodeQL/0.0.0-20221211/x64/codeql`).
- The maximum number of [SARIF runs](https://docs.github.com/en/code-security/code-scanning/integrating-with-code-scanning/sarif-support-for-code-scanning#run-object) per file has been increased from 15 to 20 for users uploading SARIF files to GitHub.com. This change will help ensure that Code Scanning can process SARIF files generated by third-party tools that have many runs. See the [GitHub API documentation](https://docs.github.com/en/rest/code-scanning#upload-an-analysis-as-sarif-data) for a list of all the limits around uploading SARIF. This change will be released to GitHub Enterprise Server as part of GHES 3.9.
- Update default CodeQL bundle version to 2.12.1. [#1498](https://github.com/github/codeql-action/pull/1498)
- Fix a bug that forced the `init` Action to run for at least two minutes on JavaScript. [#1494](https://github.com/github/codeql-action/pull/1494)

## 2.1.39 - 18 Jan 2023

- CodeQL Action v1 is now deprecated, and is no longer updated or supported. For better performance, improved security, and new features, upgrade to v2. For more information, see [this changelog post](https://github.blog/changelog/2023-01-18-code-scanning-codeql-action-v1-is-now-deprecated/). [#1467](https://github.com/github/codeql-action/pull/1466)
- Python automatic dependency installation will no longer fail for projects using Poetry that specify `virtualenvs.options.no-pip = true` in their `poetry.toml`. [#1431](https://github.com/github/codeql-action/pull/1431)
- Avoid printing a stack trace and error message when the action fails to find the SHA at the
  current directory. This will happen in several non-error states and so we now avoid cluttering the
  log with this message. [#1485](https://github.com/github/codeql-action/pull/1485)

## 2.1.38 - 12 Jan 2023

- Update default CodeQL bundle version to 2.12.0. [#1466](https://github.com/github/codeql-action/pull/1466)

## 2.1.37 - 14 Dec 2022

- Update default CodeQL bundle version to 2.11.6. [#1433](https://github.com/github/codeql-action/pull/1433)

## 2.1.36 - 08 Dec 2022

- Update default CodeQL bundle version to 2.11.5. [#1412](https://github.com/github/codeql-action/pull/1412)
- Add a step that tries to upload a SARIF file for the workflow run when that workflow run fails. This will help better surface failed code scanning workflow runs. [#1393](https://github.com/github/codeql-action/pull/1393)
- Python automatic dependency installation will no longer consider dependency code installed in venv as user-written, for projects using Poetry that specify `virtualenvs.in-project = true` in their `poetry.toml`. [#1419](https://github.com/github/codeql-action/pull/1419)

## 2.1.35 - 01 Dec 2022

No user facing changes.

## 2.1.34 - 25 Nov 2022

- Update default CodeQL bundle version to 2.11.4. [#1391](https://github.com/github/codeql-action/pull/1391)
- Fixed a bug where some the `init` action and the `analyze` action would have different sets of experimental feature flags enabled. [#1384](https://github.com/github/codeql-action/pull/1384)

## 2.1.33 - 16 Nov 2022

- Go is now analyzed in the same way as other compiled languages such as C/C++, C#, and Java. This completes the rollout of the feature described in [CodeQL Action version 2.1.27](#2127---06-oct-2022). [#1322](https://github.com/github/codeql-action/pull/1322)
- Bump the minimum CodeQL bundle version to 2.6.3. [#1358](https://github.com/github/codeql-action/pull/1358)

## 2.1.32 - 14 Nov 2022

- Update default CodeQL bundle version to 2.11.3. [#1348](https://github.com/github/codeql-action/pull/1348)
- Update the ML-powered additional query pack for JavaScript to version 0.4.0. [#1351](https://github.com/github/codeql-action/pull/1351)

## 2.1.31 - 04 Nov 2022

- The `rb/weak-cryptographic-algorithm` Ruby query has been updated to no longer report uses of hash functions such as `MD5` and `SHA1` even if they are known to be weak. These hash algorithms are used very often in non-sensitive contexts, making the query too imprecise in practice. For more information, see the corresponding change in the [github/codeql repository](https://github.com/github/codeql/pull/11129). [#1344](https://github.com/github/codeql-action/pull/1344)

## 2.1.30 - 02 Nov 2022

- Improve the error message when using CodeQL bundle version 2.7.2 and earlier in a workflow that runs on a runner image such as `ubuntu-22.04` that uses glibc version 2.34 and later. [#1334](https://github.com/github/codeql-action/pull/1334)

## 2.1.29 - 26 Oct 2022

- Update default CodeQL bundle version to 2.11.2. [#1320](https://github.com/github/codeql-action/pull/1320)

## 2.1.28 - 18 Oct 2022

- Update default CodeQL bundle version to 2.11.1. [#1294](https://github.com/github/codeql-action/pull/1294)
- Replace uses of GitHub Actions command `set-output` because it is now deprecated. See more information in the [GitHub Changelog](https://github.blog/changelog/2022-10-11-github-actions-deprecating-save-state-and-set-output-commands/). [#1301](https://github.com/github/codeql-action/pull/1301)

## 2.1.27 - 06 Oct 2022

- We are rolling out a feature of the CodeQL Action in October 2022 that changes the way that Go code is analyzed to be more consistent with other compiled languages like C/C++, C#, and Java. You do not need to alter your code scanning workflows. If you encounter any problems, please [file an issue](https://github.com/github/codeql-action/issues) or open a private ticket with GitHub Support and request an escalation to engineering.

## 2.1.26 - 29 Sep 2022

- Update default CodeQL bundle version to 2.11.0. [#1267](https://github.com/github/codeql-action/pull/1267)

## 2.1.25 - 21 Sep 2022

- We will soon be rolling out a feature of the CodeQL Action that stores some information used to make future runs faster in the GitHub Actions cache. Initially, this will only be enabled on JavaScript repositories, but we plan to add more languages to this soon. The new feature can be disabled by passing the `trap-caching: false` option to your workflow's `init` step, for example if you are already using the GitHub Actions cache for a different purpose and are near the storage limit for it.
- Add support for Python automatic dependency installation with Poetry 1.2 [#1258](https://github.com/github/codeql-action/pull/1258)

## 2.1.24 - 16 Sep 2022

No user facing changes.

## 2.1.23 - 14 Sep 2022

- Allow CodeQL packs to be downloaded from GitHub Enterprise Server instances, using the new `registries` input for the `init` action.  [#1221](https://github.com/github/codeql-action/pull/1221)
- Update default CodeQL bundle version to 2.10.5. [#1240](https://github.com/github/codeql-action/pull/1240)

## 2.1.22 - 01 Sep 2022

- Downloading CodeQL packs has been moved to the `init` step. Previously, CodeQL packs were downloaded during the `analyze` step. [#1218](https://github.com/github/codeql-action/pull/1218)
- Update default CodeQL bundle version to 2.10.4. [#1224](https://github.com/github/codeql-action/pull/1224)
- The newly released [Poetry 1.2](https://python-poetry.org/blog/announcing-poetry-1.2.0) is not yet supported. In the most common case where the CodeQL Action is automatically installing Python dependencies, it will continue to install and use Poetry 1.1 on its own. However, in certain cases such as with self-hosted runners, you may need to ensure Poetry 1.1 is installed yourself.

## 2.1.21 - 25 Aug 2022

- Improve error messages when the code scanning configuration file includes an invalid `queries` block or an invalid `query-filters` block. [#1208](https://github.com/github/codeql-action/pull/1208)
- Fix a bug where Go build tracing could fail on Windows. [#1209](https://github.com/github/codeql-action/pull/1209)

## 2.1.20 - 22 Aug 2022

No user facing changes.

## 2.1.19 - 17 Aug 2022

- Add the ability to filter queries from a code scanning run by using the `query-filters` option in the code scanning configuration file. [#1098](https://github.com/github/codeql-action/pull/1098)
- In debug mode, debug artifacts are now uploaded even if a step in the Actions workflow fails. [#1159](https://github.com/github/codeql-action/pull/1159)
- Update default CodeQL bundle version to 2.10.3. [#1178](https://github.com/github/codeql-action/pull/1178)
- The combination of python2 and Pipenv is no longer supported. [#1181](https://github.com/github/codeql-action/pull/1181)

## 2.1.18 - 03 Aug 2022

- Update default CodeQL bundle version to 2.10.2.  [#1156](https://github.com/github/codeql-action/pull/1156)

## 2.1.17 - 28 Jul 2022

- Update default CodeQL bundle version to 2.10.1.  [#1143](https://github.com/github/codeql-action/pull/1143)

## 2.1.16 - 13 Jul 2022

- You can now quickly debug a job that uses the CodeQL Action by re-running the job from the GitHub UI and selecting the "Enable debug logging" option. [#1132](https://github.com/github/codeql-action/pull/1132)
- You can now see diagnostic messages produced by the analysis in the logs of the `analyze` Action by enabling debug mode. To enable debug mode, pass `debug: true` to the `init` Action, or [enable step debug logging](https://docs.github.com/en/actions/monitoring-and-troubleshooting-workflows/enabling-debug-logging#enabling-step-debug-logging). This feature is available for CodeQL CLI version 2.10.0 and later. [#1133](https://github.com/github/codeql-action/pull/1133)

## 2.1.15 - 28 Jun 2022

- CodeQL query packs listed in the `packs` configuration field will be skipped if their target language is not being analyzed in the current Actions job. Previously, this would throw an error. [#1116](https://github.com/github/codeql-action/pull/1116)
- The combination of python2 and poetry is no longer supported. See <https://github.com/actions/setup-python/issues/374> for more details. [#1124](https://github.com/github/codeql-action/pull/1124)
- Update default CodeQL bundle version to 2.10.0. [#1123](https://github.com/github/codeql-action/pull/1123)

## 2.1.14 - 22 Jun 2022

No user facing changes.

## 2.1.13 - 21 Jun 2022

- Update default CodeQL bundle version to 2.9.4. [#1100](https://github.com/github/codeql-action/pull/1100)

## 2.1.12 - 01 Jun 2022

- Update default CodeQL bundle version to 2.9.3. [#1084](https://github.com/github/codeql-action/pull/1084)

## 2.1.11 - 17 May 2022

- Update default CodeQL bundle version to 2.9.2. [#1074](https://github.com/github/codeql-action/pull/1074)

## 2.1.10 - 10 May 2022

- Update default CodeQL bundle version to 2.9.1. [#1056](https://github.com/github/codeql-action/pull/1056)
- When `wait-for-processing` is enabled, the workflow will now fail if there were any errors that occurred during processing of the analysis results.

## 2.1.9 - 27 Apr 2022

- Add `working-directory` input to the `autobuild` action. [#1024](https://github.com/github/codeql-action/pull/1024)
- The `analyze` and `upload-sarif` actions will now wait up to 2 minutes for processing to complete after they have uploaded the results so they can report any processing errors that occurred. This behavior can be disabled by setting the `wait-for-processing` action input to `"false"`. [#1007](https://github.com/github/codeql-action/pull/1007)
- Update default CodeQL bundle version to 2.9.0.
- Fix a bug where [status reporting fails on Windows](https://github.com/github/codeql-action/issues/1041). [#1042](https://github.com/github/codeql-action/pull/1042)

## 2.1.8 - 08 Apr 2022

- Update default CodeQL bundle version to 2.8.5. [#1014](https://github.com/github/codeql-action/pull/1014)
- Fix error where the init action would fail due to a GitHub API request that was taking too long to complete [#1025](https://github.com/github/codeql-action/pull/1025)

## 2.1.7 - 05 Apr 2022

- A bug where additional queries specified in the workflow file would sometimes not be respected has been fixed. [#1018](https://github.com/github/codeql-action/pull/1018)

## 2.1.6 - 30 Mar 2022

- [v2+ only] The CodeQL Action now runs on Node.js v16. [#1000](https://github.com/github/codeql-action/pull/1000)
- Update default CodeQL bundle version to 2.8.4. [#990](https://github.com/github/codeql-action/pull/990)
- Fix a bug where an invalid `commit_oid` was being sent to code scanning when a custom checkout path was being used. [#956](https://github.com/github/codeql-action/pull/956)

## 1.1.5 - 15 Mar 2022

- Update default CodeQL bundle version to 2.8.3.
- The CodeQL runner is now deprecated and no longer being released. For more information, see [CodeQL runner deprecation](https://github.blog/changelog/2021-09-21-codeql-runner-deprecation/).
- Fix two bugs that cause action failures with GHES 3.3 or earlier. [#978](https://github.com/github/codeql-action/pull/978)
  - Fix `not a permitted key` invalid requests with GHES 3.1 or earlier
  - Fix `RUNNER_ARCH environment variable must be set` errors with GHES 3.3 or earlier

## 1.1.4 - 07 Mar 2022

- Update default CodeQL bundle version to 2.8.2. [#950](https://github.com/github/codeql-action/pull/950)
- Fix a bug where old results can be uploaded if the languages in a repository change when using a non-ephemeral self-hosted runner. [#955](https://github.com/github/codeql-action/pull/955)

## 1.1.3 - 23 Feb 2022

- Fix a bug where the CLR traces can continue tracing even after tracing should be stopped. [#938](https://github.com/github/codeql-action/pull/938)

## 1.1.2 - 17 Feb 2022

- Due to potential issues for GHES 3.1–3.3 customers who are using recent versions of the CodeQL Action via GHES Connect, the CodeQL Action now uses Node.js v12 rather than Node.js v16. [#937](https://github.com/github/codeql-action/pull/937)

## 1.1.1 - 17 Feb 2022

- The CodeQL CLI versions up to and including version 2.4.4 are not compatible with the CodeQL Action 1.1.1 and later. The Action will emit an error if it detects that it is being used by an incompatible version of the CLI. [#931](https://github.com/github/codeql-action/pull/931)
- Update default CodeQL bundle version to 2.8.1. [#925](https://github.com/github/codeql-action/pull/925)

## 1.1.0 - 11 Feb 2022

- The CodeQL Action now uses Node.js v16. [#909](https://github.com/github/codeql-action/pull/909)
- Beware that the CodeQL build tracer in this release (and in all earlier releases) is incompatible with Windows 11 and Windows Server 2022. This incompatibility affects database extraction for compiled languages: cpp, csharp, go, and java. As a result, analyzing these languages with the `windows-latest` or `windows-2022` Actions virtual environments is currently unsupported. If you use any of these languages, please use the `windows-2019` Actions virtual environment or otherwise avoid these specific Windows versions until a new release fixes this incompatibility.

## 1.0.32 - 07 Feb 2022

- Add `sarif-id` as an output for the `upload-sarif` and `analyze` actions. [#889](https://github.com/github/codeql-action/pull/889)
- Add `ref` and `sha` inputs to the `analyze` action, which override the defaults provided by the GitHub Action context. [#889](https://github.com/github/codeql-action/pull/889)
- Update default CodeQL bundle version to 2.8.0. [#911](https://github.com/github/codeql-action/pull/911)

## 1.0.31 - 31 Jan 2022

- Remove `experimental` message when using custom CodeQL packages. [#888](https://github.com/github/codeql-action/pull/888)
- Add a better warning message stating that experimental features will be disabled if the workflow has been triggered by a pull request from a fork or the `security-events: write` permission is not present. [#882](https://github.com/github/codeql-action/pull/882)

## 1.0.30 - 24 Jan 2022

- Display a better error message when encountering a workflow that runs the `codeql-action/init` action multiple times. [#876](https://github.com/github/codeql-action/pull/876)
- Update default CodeQL bundle version to 2.7.6. [#877](https://github.com/github/codeql-action/pull/877)

## 1.0.29 - 21 Jan 2022

- The feature to wait for SARIF processing to complete after upload has been disabled by default due to a bug in its interaction with pull requests from forks.

## 1.0.28 - 18 Jan 2022

- Update default CodeQL bundle version to 2.7.5. [#866](https://github.com/github/codeql-action/pull/866)
- Fix a bug where SARIF files were failing upload due to an invalid test for unique categories. [#872](https://github.com/github/codeql-action/pull/872)

## 1.0.27 - 11 Jan 2022

- The `analyze` and `upload-sarif` actions will now wait up to 2 minutes for processing to complete after they have uploaded the results so they can report any processing errors that occurred. This behavior can be disabled by setting the `wait-for-processing` action input to `"false"`. [#855](https://github.com/github/codeql-action/pull/855)

## 1.0.26 - 10 Dec 2021

- Update default CodeQL bundle version to 2.7.3. [#842](https://github.com/github/codeql-action/pull/842)

## 1.0.25 - 06 Dec 2021

No user facing changes.

## 1.0.24 - 23 Nov 2021

- Update default CodeQL bundle version to 2.7.2. [#827](https://github.com/github/codeql-action/pull/827)

## 1.0.23 - 16 Nov 2021

- The `upload-sarif` action now allows multiple uploads in a single job, as long as they have different categories. [#801](https://github.com/github/codeql-action/pull/801)
- Update default CodeQL bundle version to 2.7.1. [#816](https://github.com/github/codeql-action/pull/816)

## 1.0.22 - 04 Nov 2021

- The `init` step of the Action now supports `ram` and `threads` inputs to limit resource use of CodeQL extractors. These inputs also serve as defaults to the subsequent `analyze` step, which finalizes the database and executes queries. [#738](https://github.com/github/codeql-action/pull/738)
- When used with CodeQL 2.7.1 or above, the Action now includes custom query help in the analysis results uploaded to GitHub code scanning, if available. To add help text for a custom query, create a Markdown file next to the `.ql` file containing the query, using the same base name but the file extension `.md`. [#804](https://github.com/github/codeql-action/pull/804)

## 1.0.21 - 28 Oct 2021

- Update default CodeQL bundle version to 2.7.0. [#795](https://github.com/github/codeql-action/pull/795)

## 1.0.20 - 25 Oct 2021

No user facing changes.

## 1.0.19 - 18 Oct 2021

No user facing changes.

## 1.0.18 - 08 Oct 2021

- Fixed a bug where some builds were no longer being traced correctly. [#766](https://github.com/github/codeql-action/pull/766)

## 1.0.17 - 07 Oct 2021

- Update default CodeQL bundle version to 2.6.3. [#761](https://github.com/github/codeql-action/pull/761)

## 1.0.16 - 05 Oct 2021

No user facing changes.

## 1.0.15 - 22 Sep 2021

- Update default CodeQL bundle version to 2.6.2. [#746](https://github.com/github/codeql-action/pull/746)

## 1.0.14 - 09 Sep 2021

- Update default CodeQL bundle version to 2.6.1. [#733](https://github.com/github/codeql-action/pull/733)

## 1.0.13 - 06 Sep 2021

- Update default CodeQL bundle version to 2.6.0. [#712](https://github.com/github/codeql-action/pull/712)
- Update baseline lines of code counter for python. All multi-line strings are counted as code. [#714](https://github.com/github/codeql-action/pull/714)
- Remove old baseline LoC injection [#715](https://github.com/github/codeql-action/pull/715)

## 1.0.12 - 16 Aug 2021

- Update README to include a sample permissions block. [#689](https://github.com/github/codeql-action/pull/689)

## 1.0.11 - 09 Aug 2021

- Update default CodeQL bundle version to 2.5.9. [#687](https://github.com/github/codeql-action/pull/687)

## 1.0.10 - 03 Aug 2021

- Fix an issue where a summary of diagnostics information from CodeQL was not output to the logs of the `analyze` step of the Action. [#672](https://github.com/github/codeql-action/pull/672)

## 1.0.9 - 02 Aug 2021

No user facing changes.

## 1.0.8 - 26 Jul 2021

- Update default CodeQL bundle version to 2.5.8. [#631](https://github.com/github/codeql-action/pull/631)

## 1.0.7 - 21 Jul 2021

No user facing changes.

## 1.0.6 - 19 Jul 2021

- The `init` step of the Action now supports a `source-root` input as a path to the root source-code directory. By default, the path is relative to `$GITHUB_WORKSPACE`. [#607](https://github.com/github/codeql-action/pull/607)
- The `init` step will now try to install a few Python tools needed by this Action when running on a self-hosted runner. [#616](https://github.com/github/codeql-action/pull/616)

## 1.0.5 - 12 Jul 2021

- The `analyze` step of the Action now supports a `skip-queries` option to merely build the CodeQL database without analyzing. This functionality is not present in the runner. Additionally, the step will no longer fail if it encounters a finalized database, and will instead continue with query execution. [#602](https://github.com/github/codeql-action/pull/602)
- Update the warning message when the baseline lines of code count is unavailable. [#608](https://github.com/github/codeql-action/pull/608)

## 1.0.4 - 28 Jun 2021

- Fix `RUNNER_TEMP environment variable must be set` when using runner. [#594](https://github.com/github/codeql-action/pull/594)
- Fix counting of lines of code for C# projects. [#586](https://github.com/github/codeql-action/pull/586)

## 1.0.3 - 23 Jun 2021

No user facing changes.

## 1.0.2 - 17 Jun 2021

- Fix out of memory in hash computation. [#550](https://github.com/github/codeql-action/pull/550)
- Clean up logging during analyze results. [#557](https://github.com/github/codeql-action/pull/557)
- Add `--finalize-dataset` to `database finalize` call, freeing up some disk space after database creation. [#558](https://github.com/github/codeql-action/pull/558)

## 1.0.1 - 07 Jun 2021

- Pass the `--sarif-group-rules-by-pack` argument to CodeQL CLI invocations that generate SARIF. This means the SARIF rule object for each query will now be found underneath its corresponding query pack in `runs[].tool.extensions`. [#546](https://github.com/github/codeql-action/pull/546)
- Output the location of CodeQL databases created in the analyze step. [#543](https://github.com/github/codeql-action/pull/543)

## 1.0.0 - 31 May 2021

- Add this changelog file. [#507](https://github.com/github/codeql-action/pull/507)
- Improve grouping of analysis logs. Add a new log group containing a summary of metrics and diagnostics, if they were produced by CodeQL builtin queries. [#515](https://github.com/github/codeql-action/pull/515)
- Add metrics and diagnostics summaries from custom query suites to the analysis summary log group. [#532](https://github.com/github/codeql-action/pull/532)<|MERGE_RESOLUTION|>--- conflicted
+++ resolved
@@ -2,12 +2,8 @@
 
 ## [UNRELEASED]
 
-<<<<<<< HEAD
 - Update default CodeQL bundle version to 2.13.0. [#1649](https://github.com/github/codeql-action/pull/1649)
-=======
 - Bump the minimum CodeQL bundle version to 2.8.5. [#1618](https://github.com/github/codeql-action/pull/1618)
-No user facing changes.
->>>>>>> 7019a9c6
 
 ## 2.2.12 - 13 Apr 2023
 
