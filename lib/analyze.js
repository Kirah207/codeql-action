"use strict";
var __importStar = (this && this.__importStar) || function (mod) {
    if (mod && mod.__esModule) return mod;
    var result = {};
    if (mod != null) for (var k in mod) if (Object.hasOwnProperty.call(mod, k)) result[k] = mod[k];
    result["default"] = mod;
    return result;
};
Object.defineProperty(exports, "__esModule", { value: true });
const fs = __importStar(require("fs"));
const path = __importStar(require("path"));
const toolrunner = __importStar(require("@actions/exec/lib/toolrunner"));
const analysisPaths = __importStar(require("./analysis-paths"));
const actionsUtil = __importStar(require("./actions-util"));
const codeql_1 = require("./codeql");
const languages_1 = require("./languages");
const sarifCache = __importStar(require("./sarif-cache"));
const sharedEnv = __importStar(require("./shared-environment"));
const upload_lib = __importStar(require("./upload-lib"));
const util = __importStar(require("./util"));
class CodeQLAnalysisError extends Error {
    constructor(queriesStatusReport, message) {
        super(message);
        this.name = "CodeQLAnalysisError";
        this.queriesStatusReport = queriesStatusReport;
    }
}
exports.CodeQLAnalysisError = CodeQLAnalysisError;
async function setupPythonExtractor(logger) {
    const codeqlPython = process.env["CODEQL_PYTHON"];
    if (codeqlPython === undefined || codeqlPython.length === 0) {
        // If CODEQL_PYTHON is not set, no dependencies were installed, so we don't need to do anything
        return;
    }
    let output = "";
    const options = {
        listeners: {
            stdout: (data) => {
                output += data.toString();
            },
        },
    };
    await new toolrunner.ToolRunner(codeqlPython, [
        "-c",
        "import os; import pip; print(os.path.dirname(os.path.dirname(pip.__file__)))",
    ], options).exec();
    logger.info(`Setting LGTM_INDEX_IMPORT_PATH=${output}`);
    process.env["LGTM_INDEX_IMPORT_PATH"] = output;
    output = "";
    await new toolrunner.ToolRunner(codeqlPython, ["-c", "import sys; print(sys.version_info[0])"], options).exec();
    logger.info(`Setting LGTM_PYTHON_SETUP_VERSION=${output}`);
    process.env["LGTM_PYTHON_SETUP_VERSION"] = output;
}
async function createdDBForScannedLanguages(config, logger) {
    // Insert the LGTM_INDEX_X env vars at this point so they are set when
    // we extract any scanned languages.
    analysisPaths.includeAndExcludeAnalysisPaths(config);
    const codeql = codeql_1.getCodeQL(config.codeQLCmd);
    for (const language of config.languages) {
        if (languages_1.isScannedLanguage(language)) {
            logger.startGroup(`Extracting ${language}`);
            if (language === languages_1.Language.python) {
                await setupPythonExtractor(logger);
            }
            await codeql.extractScannedLanguage(util.getCodeQLDatabasePath(config.tempDir, language), language);
            logger.endGroup();
        }
    }
}
async function finalizeDatabaseCreation(config, threadsFlag, logger) {
    logger.info("Finalizing database creation");
    await createdDBForScannedLanguages(config, logger);
    const codeql = codeql_1.getCodeQL(config.codeQLCmd);
    for (const language of config.languages) {
        logger.startGroup(`Finalizing ${language}`);
        await codeql.finalizeDatabase(util.getCodeQLDatabasePath(config.tempDir, language), threadsFlag);
        logger.endGroup();
    }
}
exports.finalizeDatabaseCreation = finalizeDatabaseCreation;
// Runs queries and creates sarif files in the given folder
async function runQueries(sarifFolder, memoryFlag, addSnippetsFlag, threadsFlag, config, logger) {
    const statusReport = {};
    for (const language of config.languages) {
        logger.startGroup(`Analyzing ${language}`);
        const queries = config.queries[language];
        if (queries.builtin.length === 0 && queries.custom.length === 0) {
            throw new Error(`Unable to analyse ${language} as no queries were selected for this language`);
        }
        try {
            for (const type of ["builtin", "custom"]) {
                if (queries[type].length > 0) {
                    const startTime = new Date().getTime();
                    const databasePath = util.getCodeQLDatabasePath(config.tempDir, language);
                    // Pass the queries to codeql using a file instead of using the command
                    // line to avoid command line length restrictions, particularly on windows.
                    const querySuitePath = `${databasePath}-queries-${type}.qls`;
                    const querySuiteContents = queries[type]
                        .map((q) => `- query: ${q}`)
                        .join("\n");
                    fs.writeFileSync(querySuitePath, querySuiteContents);
                    logger.debug(`Query suite file for ${language}...\n${querySuiteContents}`);
                    const sarifFile = path.join(sarifFolder, `${language}-${type}.sarif`);
                    const codeql = codeql_1.getCodeQL(config.codeQLCmd);
                    await codeql.databaseAnalyze(databasePath, sarifFile, querySuitePath, memoryFlag, addSnippetsFlag, threadsFlag);
                    logger.debug(`SARIF results for database ${language} created at "${sarifFile}"`);
                    logger.endGroup();
                    // Record the performance
                    const endTime = new Date().getTime();
                    statusReport[`analyze_${type}_queries_${language}_duration_ms`] =
                        endTime - startTime;
                }
            }
        }
        catch (e) {
            logger.info(e);
            statusReport.analyze_failure_language = language;
            throw new CodeQLAnalysisError(statusReport, `Error running analysis for ${language}: ${e}`);
        }
    }
    return statusReport;
}
exports.runQueries = runQueries;
async function runAnalyze(repositoryNwo, commitOid, ref, analysisKey, analysisName, workflowRunID, checkoutPath, environment, apiDetails, doUpload, mode, outputDir, memoryFlag, addSnippetsFlag, threadsFlag, config, logger) {
    // Delete the tracer config env var to avoid tracing ourselves
    delete process.env[sharedEnv.ODASA_TRACER_CONFIGURATION];
    fs.mkdirSync(outputDir, { recursive: true });
<<<<<<< HEAD
    if (!actionsUtil.getOptionalInput("database-is-finalized")) {
        await finalizeDatabaseCreation(config, threadsFlag, logger);
    }
    logger.info("Analyzing database");
    const queriesStats = await runQueries(outputDir, memoryFlag, addSnippetsFlag, threadsFlag, config, logger);
    if (!doUpload) {
        logger.info("Not uploading results");
        return { ...queriesStats };
=======
    if (await sarifCache.skipAnalysis()) {
        sarifCache.copySARIFResults(outputDir);
        return {};
    }
    else {
        logger.info("Finalizing database creation");
        await finalizeDatabaseCreation(config, threadsFlag, logger);
        logger.info("Analyzing database");
        const queriesStats = await runQueries(outputDir, memoryFlag, addSnippetsFlag, threadsFlag, config, logger);
        if (!doUpload) {
            logger.info("Not uploading results");
            return { ...queriesStats };
        }
        const uploadStats = await upload_lib.upload(outputDir, repositoryNwo, commitOid, ref, analysisKey, analysisName, workflowRunID, checkoutPath, environment, config.gitHubVersion, apiDetails, mode, logger);
        await sarifCache.saveSARIFResults(outputDir);
        return { ...queriesStats, ...uploadStats };
>>>>>>> 8d1985f6
    }
}
exports.runAnalyze = runAnalyze;
//# sourceMappingURL=analyze.js.map<|MERGE_RESOLUTION|>--- conflicted
+++ resolved
@@ -1,12 +1,25 @@
 "use strict";
+var __createBinding = (this && this.__createBinding) || (Object.create ? (function(o, m, k, k2) {
+    if (k2 === undefined) k2 = k;
+    Object.defineProperty(o, k2, { enumerable: true, get: function() { return m[k]; } });
+}) : (function(o, m, k, k2) {
+    if (k2 === undefined) k2 = k;
+    o[k2] = m[k];
+}));
+var __setModuleDefault = (this && this.__setModuleDefault) || (Object.create ? (function(o, v) {
+    Object.defineProperty(o, "default", { enumerable: true, value: v });
+}) : function(o, v) {
+    o["default"] = v;
+});
 var __importStar = (this && this.__importStar) || function (mod) {
     if (mod && mod.__esModule) return mod;
     var result = {};
-    if (mod != null) for (var k in mod) if (Object.hasOwnProperty.call(mod, k)) result[k] = mod[k];
-    result["default"] = mod;
+    if (mod != null) for (var k in mod) if (k !== "default" && Object.hasOwnProperty.call(mod, k)) __createBinding(result, mod, k);
+    __setModuleDefault(result, mod);
     return result;
 };
 Object.defineProperty(exports, "__esModule", { value: true });
+exports.runAnalyze = exports.runQueries = exports.finalizeDatabaseCreation = exports.CodeQLAnalysisError = void 0;
 const fs = __importStar(require("fs"));
 const path = __importStar(require("path"));
 const toolrunner = __importStar(require("@actions/exec/lib/toolrunner"));
@@ -125,7 +138,6 @@
     // Delete the tracer config env var to avoid tracing ourselves
     delete process.env[sharedEnv.ODASA_TRACER_CONFIGURATION];
     fs.mkdirSync(outputDir, { recursive: true });
-<<<<<<< HEAD
     if (!actionsUtil.getOptionalInput("database-is-finalized")) {
         await finalizeDatabaseCreation(config, threadsFlag, logger);
     }
@@ -134,7 +146,7 @@
     if (!doUpload) {
         logger.info("Not uploading results");
         return { ...queriesStats };
-=======
+    }
     if (await sarifCache.skipAnalysis()) {
         sarifCache.copySARIFResults(outputDir);
         return {};
@@ -151,7 +163,6 @@
         const uploadStats = await upload_lib.upload(outputDir, repositoryNwo, commitOid, ref, analysisKey, analysisName, workflowRunID, checkoutPath, environment, config.gitHubVersion, apiDetails, mode, logger);
         await sarifCache.saveSARIFResults(outputDir);
         return { ...queriesStats, ...uploadStats };
->>>>>>> 8d1985f6
     }
 }
 exports.runAnalyze = runAnalyze;
