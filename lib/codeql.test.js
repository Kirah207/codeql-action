"use strict";
var __createBinding = (this && this.__createBinding) || (Object.create ? (function(o, m, k, k2) {
    if (k2 === undefined) k2 = k;
    var desc = Object.getOwnPropertyDescriptor(m, k);
    if (!desc || ("get" in desc ? !m.__esModule : desc.writable || desc.configurable)) {
      desc = { enumerable: true, get: function() { return m[k]; } };
    }
    Object.defineProperty(o, k2, desc);
}) : (function(o, m, k, k2) {
    if (k2 === undefined) k2 = k;
    o[k2] = m[k];
}));
var __setModuleDefault = (this && this.__setModuleDefault) || (Object.create ? (function(o, v) {
    Object.defineProperty(o, "default", { enumerable: true, value: v });
}) : function(o, v) {
    o["default"] = v;
});
var __importStar = (this && this.__importStar) || function (mod) {
    if (mod && mod.__esModule) return mod;
    var result = {};
    if (mod != null) for (var k in mod) if (k !== "default" && Object.prototype.hasOwnProperty.call(mod, k)) __createBinding(result, mod, k);
    __setModuleDefault(result, mod);
    return result;
};
var __importDefault = (this && this.__importDefault) || function (mod) {
    return (mod && mod.__esModule) ? mod : { "default": mod };
};
Object.defineProperty(exports, "__esModule", { value: true });
exports.stubToolRunnerConstructor = void 0;
const fs = __importStar(require("fs"));
const path_1 = __importDefault(require("path"));
const toolrunner = __importStar(require("@actions/exec/lib/toolrunner"));
const toolcache = __importStar(require("@actions/tool-cache"));
const safeWhich = __importStar(require("@chrisgavin/safe-which"));
const ava_1 = __importDefault(require("ava"));
const del_1 = __importDefault(require("del"));
const yaml = __importStar(require("js-yaml"));
const nock_1 = __importDefault(require("nock"));
const sinon = __importStar(require("sinon"));
const actionsUtil = __importStar(require("./actions-util"));
const api = __importStar(require("./api-client"));
const codeql = __importStar(require("./codeql"));
const defaults = __importStar(require("./defaults.json"));
const feature_flags_1 = require("./feature-flags");
const languages_1 = require("./languages");
const logging_1 = require("./logging");
const testing_utils_1 = require("./testing-utils");
const util = __importStar(require("./util"));
const util_1 = require("./util");
(0, testing_utils_1.setupTests)(ava_1.default);
const sampleApiDetails = {
    auth: "token",
    url: "https://github.com",
    apiURL: "https://api.github.com",
};
const sampleGHAEApiDetails = {
    auth: "token",
    url: "https://example.githubenterprise.com",
    apiURL: "https://example.githubenterprise.com/api/v3",
};
const SAMPLE_DEFAULT_CLI_VERSION = {
    cliVersion: "2.0.0",
    variant: util.GitHubVariant.DOTCOM,
};
let stubConfig;
ava_1.default.beforeEach(() => {
    (0, util_1.initializeEnvironment)("1.2.3");
    stubConfig = {
        languages: [languages_1.Language.cpp],
        queries: {},
        pathsIgnore: [],
        paths: [],
        originalUserInput: {},
        tempDir: "",
        codeQLCmd: "",
        gitHubVersion: {
            type: util.GitHubVariant.DOTCOM,
        },
        dbLocation: "",
        packs: {},
        debugMode: false,
        debugArtifactName: util.DEFAULT_DEBUG_ARTIFACT_NAME,
        debugDatabaseName: util.DEFAULT_DEBUG_DATABASE_NAME,
        augmentationProperties: {
            injectedMlQueries: false,
            packsInputCombines: false,
            queriesInputCombines: false,
        },
        trapCaches: {},
        trapCacheDownloadTime: 0,
    };
});
/**
 * Mocks the API for downloading the bundle tagged `tagName`.
 *
 * @returns the download URL for the bundle. This can be passed to the tools parameter of
 * `codeql.setupCodeQL`.
 */
<<<<<<< HEAD
async function mockDownloadApi({ apiDetails = sampleApiDetails, isPinned, tagName, }) {
=======
function mockDownloadApi({ apiDetails = sampleApiDetails, isPinned, tagName, }) {
    var _a;
>>>>>>> 60e5868d
    const platform = process.platform === "win32"
        ? "win64"
        : process.platform === "linux"
            ? "linux64"
            : "osx64";
    const baseUrl = apiDetails?.url ?? "https://example.com";
    const relativeUrl = apiDetails
        ? `/github/codeql-action/releases/download/${tagName}/codeql-bundle-${platform}.tar.gz`
        : `/download/${tagName}/codeql-bundle.tar.gz`;
    (0, nock_1.default)(baseUrl)
        .get(relativeUrl)
        .replyWithFile(200, path_1.default.join(__dirname, `/../src/testdata/codeql-bundle${isPinned ? "-pinned" : ""}.tar.gz`));
    return `${baseUrl}${relativeUrl}`;
}
async function installIntoToolcache({ apiDetails = sampleApiDetails, cliVersion, isPinned, tagName, tmpDir, }) {
    const url = mockDownloadApi({ apiDetails, isPinned, tagName });
    await codeql.setupCodeQL(cliVersion !== undefined ? undefined : url, apiDetails, tmpDir, util.GitHubVariant.GHES, false, cliVersion !== undefined
        ? { cliVersion, tagName, variant: util.GitHubVariant.GHES }
        : SAMPLE_DEFAULT_CLI_VERSION, (0, logging_1.getRunnerLogger)(true), false);
}
function mockReleaseApi({ apiDetails = sampleApiDetails, assetNames, tagName, }) {
    return (0, nock_1.default)(apiDetails.apiURL)
        .get(`/repos/github/codeql-action/releases/tags/${tagName}`)
        .reply(200, {
        assets: assetNames.map((name) => ({
            name,
        })),
        tag_name: tagName,
    });
}
function mockApiDetails(apiDetails) {
    // This is a workaround to mock `api.getApiDetails()` since it doesn't seem to be possible to
    // mock this directly. The difficulty is that `getApiDetails()` is called locally in
    // `api-client.ts`, but `sinon.stub(api, "getApiDetails")` only affects calls to
    // `getApiDetails()` via an imported `api` module.
    sinon
        .stub(actionsUtil, "getRequiredInput")
        .withArgs("token")
        .returns(apiDetails.auth);
    const requiredEnvParamStub = sinon.stub(util, "getRequiredEnvParam");
    requiredEnvParamStub.withArgs("GITHUB_SERVER_URL").returns(apiDetails.url);
    requiredEnvParamStub
        .withArgs("GITHUB_API_URL")
        .returns(apiDetails.apiURL || "");
}
(0, ava_1.default)("downloads and caches explicitly requested bundles that aren't in the toolcache", async (t) => {
    await util.withTmpDir(async (tmpDir) => {
        (0, testing_utils_1.setupActionsVars)(tmpDir, tmpDir);
        const versions = ["20200601", "20200610"];
        for (let i = 0; i < versions.length; i++) {
            const version = versions[i];
            const url = mockDownloadApi({
                tagName: `codeql-bundle-${version}`,
                isPinned: false,
            });
            const result = await codeql.setupCodeQL(url, sampleApiDetails, tmpDir, util.GitHubVariant.DOTCOM, false, SAMPLE_DEFAULT_CLI_VERSION, (0, logging_1.getRunnerLogger)(true), false);
            t.assert(toolcache.find("CodeQL", `0.0.0-${version}`));
            t.is(result.toolsVersion, `0.0.0-${version}`);
        }
        t.is(toolcache.findAllVersions("CodeQL").length, 2);
    });
});
(0, ava_1.default)("downloads an explicitly requested bundle even if a different version is cached", async (t) => {
    await util.withTmpDir(async (tmpDir) => {
        (0, testing_utils_1.setupActionsVars)(tmpDir, tmpDir);
        await installIntoToolcache({
            tagName: "codeql-bundle-20200601",
            isPinned: true,
            tmpDir,
        });
        const url = mockDownloadApi({
            tagName: "codeql-bundle-20200610",
        });
        const result = await codeql.setupCodeQL(url, sampleApiDetails, tmpDir, util.GitHubVariant.DOTCOM, false, SAMPLE_DEFAULT_CLI_VERSION, (0, logging_1.getRunnerLogger)(true), false);
        t.assert(toolcache.find("CodeQL", "0.0.0-20200610"));
        t.deepEqual(result.toolsVersion, "0.0.0-20200610");
    });
});
const EXPLICITLY_REQUESTED_BUNDLE_TEST_CASES = [
    {
        cliVersion: "2.10.0",
        expectedToolcacheVersion: "2.10.0-20200610",
    },
    {
        cliVersion: "2.10.0-pre",
        expectedToolcacheVersion: "0.0.0-20200610",
    },
];
for (const { cliVersion, expectedToolcacheVersion, } of EXPLICITLY_REQUESTED_BUNDLE_TEST_CASES) {
    (0, ava_1.default)(`caches an explicitly requested bundle containing CLI ${cliVersion} as ${expectedToolcacheVersion}`, async (t) => {
        await util.withTmpDir(async (tmpDir) => {
            (0, testing_utils_1.setupActionsVars)(tmpDir, tmpDir);
            mockApiDetails(sampleApiDetails);
            sinon.stub(actionsUtil, "isRunningLocalAction").returns(true);
            const releaseApiMock = mockReleaseApi({
                assetNames: [`cli-version-${cliVersion}.txt`],
                tagName: "codeql-bundle-20200610",
            });
            const url = mockDownloadApi({
                tagName: "codeql-bundle-20200610",
            });
            const result = await codeql.setupCodeQL(url, sampleApiDetails, tmpDir, util.GitHubVariant.DOTCOM, false, SAMPLE_DEFAULT_CLI_VERSION, (0, logging_1.getRunnerLogger)(true), false);
            t.assert(releaseApiMock.isDone(), "Releases API should have been called");
            t.assert(toolcache.find("CodeQL", expectedToolcacheVersion));
            t.deepEqual(result.toolsVersion, cliVersion);
        });
    });
}
for (const { isCached, tagName, toolcacheCliVersion } of [
    {
        isCached: true,
        tagName: "codeql-bundle-20230101",
        toolcacheCliVersion: SAMPLE_DEFAULT_CLI_VERSION.cliVersion,
    },
    {
        isCached: true,
        // By leaving toolcacheCliVersion undefined, the bundle will be installed
        // into the toolcache as `${SAMPLE_DEFAULT_CLI_VERSION.cliVersion}-20230101`.
        // This lets us test that `x.y.z-yyyymmdd` toolcache versions are used if an
        // `x.y.z` version isn't in the toolcache.
        tagName: `codeql-bundle-${SAMPLE_DEFAULT_CLI_VERSION.cliVersion}-20230101`,
    },
    {
        isCached: false,
        tagName: "codeql-bundle-20230101",
    },
]) {
    (0, ava_1.default)(`uses default version on Dotcom when default version bundle ${tagName} is ${isCached ? "" : "not "}cached`, async (t) => {
        await util.withTmpDir(async (tmpDir) => {
            (0, testing_utils_1.setupActionsVars)(tmpDir, tmpDir);
            if (isCached) {
                await installIntoToolcache({
                    cliVersion: toolcacheCliVersion,
                    tagName,
                    isPinned: true,
                    tmpDir,
                });
            }
            else {
                mockDownloadApi({
                    tagName,
                });
                sinon.stub(api, "getApiClient").value(() => ({
                    repos: {
                        listReleases: sinon.stub().resolves(undefined),
                    },
                    paginate: sinon.stub().resolves([
                        {
                            assets: [
                                {
                                    name: "cli-version-2.0.0.txt",
                                },
                            ],
                            tag_name: tagName,
                        },
                    ]),
                }));
            }
            const result = await codeql.setupCodeQL(undefined, sampleApiDetails, tmpDir, util.GitHubVariant.DOTCOM, false, SAMPLE_DEFAULT_CLI_VERSION, (0, logging_1.getRunnerLogger)(true), false);
            t.is(result.toolsVersion, SAMPLE_DEFAULT_CLI_VERSION.cliVersion);
        });
    });
}
for (const variant of [util.GitHubVariant.GHAE, util.GitHubVariant.GHES]) {
    (0, ava_1.default)(`uses a cached bundle when no tools input is given on ${util.GitHubVariant[variant]}`, async (t) => {
        await util.withTmpDir(async (tmpDir) => {
            (0, testing_utils_1.setupActionsVars)(tmpDir, tmpDir);
            await installIntoToolcache({
                tagName: "codeql-bundle-20200601",
                isPinned: true,
                tmpDir,
            });
            const result = await codeql.setupCodeQL(undefined, sampleApiDetails, tmpDir, variant, false, {
                cliVersion: defaults.cliVersion,
                tagName: defaults.bundleVersion,
                variant,
            }, (0, logging_1.getRunnerLogger)(true), false);
            t.deepEqual(result.toolsVersion, "0.0.0-20200601");
            const cachedVersions = toolcache.findAllVersions("CodeQL");
            t.is(cachedVersions.length, 1);
        });
    });
    (0, ava_1.default)(`downloads bundle if only an unpinned version is cached on ${util.GitHubVariant[variant]}`, async (t) => {
        await util.withTmpDir(async (tmpDir) => {
            (0, testing_utils_1.setupActionsVars)(tmpDir, tmpDir);
            await installIntoToolcache({
                tagName: "codeql-bundle-20200601",
                isPinned: false,
                tmpDir,
            });
            mockDownloadApi({
                tagName: defaults.bundleVersion,
            });
            const result = await codeql.setupCodeQL(undefined, sampleApiDetails, tmpDir, variant, false, {
                cliVersion: defaults.cliVersion,
                tagName: defaults.bundleVersion,
                variant,
            }, (0, logging_1.getRunnerLogger)(true), false);
            t.deepEqual(result.toolsVersion, defaults.cliVersion);
            const cachedVersions = toolcache.findAllVersions("CodeQL");
            t.is(cachedVersions.length, 2);
        });
    });
}
(0, ava_1.default)('downloads bundle if "latest" tools specified but not cached', async (t) => {
    await util.withTmpDir(async (tmpDir) => {
        (0, testing_utils_1.setupActionsVars)(tmpDir, tmpDir);
        await installIntoToolcache({
            tagName: "codeql-bundle-20200601",
            isPinned: true,
            tmpDir,
        });
        mockDownloadApi({
            tagName: defaults.bundleVersion,
        });
        const result = await codeql.setupCodeQL("latest", sampleApiDetails, tmpDir, util.GitHubVariant.DOTCOM, false, SAMPLE_DEFAULT_CLI_VERSION, (0, logging_1.getRunnerLogger)(true), false);
        t.deepEqual(result.toolsVersion, defaults.cliVersion);
        const cachedVersions = toolcache.findAllVersions("CodeQL");
        t.is(cachedVersions.length, 2);
    });
});
(0, ava_1.default)("download codeql bundle from github ae endpoint", async (t) => {
    await util.withTmpDir(async (tmpDir) => {
        (0, testing_utils_1.setupActionsVars)(tmpDir, tmpDir);
        const bundleAssetID = 10;
        const platform = process.platform === "win32"
            ? "win64"
            : process.platform === "linux"
                ? "linux64"
                : "osx64";
        const codeQLBundleName = `codeql-bundle-${platform}.tar.gz`;
        (0, nock_1.default)("https://example.githubenterprise.com")
            .get(`/api/v3/enterprise/code-scanning/codeql-bundle/find/${defaults.bundleVersion}`)
            .reply(200, {
            assets: { [codeQLBundleName]: bundleAssetID },
        });
        (0, nock_1.default)("https://example.githubenterprise.com")
            .get(`/api/v3/enterprise/code-scanning/codeql-bundle/download/${bundleAssetID}`)
            .reply(200, {
            url: `https://example.githubenterprise.com/github/codeql-action/releases/download/${defaults.bundleVersion}/${codeQLBundleName}`,
        });
        (0, nock_1.default)("https://example.githubenterprise.com")
            .get(`/github/codeql-action/releases/download/${defaults.bundleVersion}/${codeQLBundleName}`)
            .replyWithFile(200, path_1.default.join(__dirname, `/../src/testdata/codeql-bundle-pinned.tar.gz`));
        mockApiDetails(sampleGHAEApiDetails);
        sinon.stub(actionsUtil, "isRunningLocalAction").returns(false);
        process.env["GITHUB_ACTION_REPOSITORY"] = "github/codeql-action";
        await codeql.setupCodeQL(undefined, sampleGHAEApiDetails, tmpDir, util.GitHubVariant.GHAE, false, {
            cliVersion: defaults.cliVersion,
            tagName: defaults.bundleVersion,
            variant: util.GitHubVariant.GHAE,
        }, (0, logging_1.getRunnerLogger)(true), false);
        const cachedVersions = toolcache.findAllVersions("CodeQL");
        t.is(cachedVersions.length, 1);
    });
});
(0, ava_1.default)("getExtraOptions works for explicit paths", (t) => {
    t.deepEqual(codeql.getExtraOptions({}, ["foo"], []), []);
    t.deepEqual(codeql.getExtraOptions({ foo: [42] }, ["foo"], []), ["42"]);
    t.deepEqual(codeql.getExtraOptions({ foo: { bar: [42] } }, ["foo", "bar"], []), ["42"]);
});
(0, ava_1.default)("getExtraOptions works for wildcards", (t) => {
    t.deepEqual(codeql.getExtraOptions({ "*": [42] }, ["foo"], []), ["42"]);
});
(0, ava_1.default)("getExtraOptions works for wildcards and explicit paths", (t) => {
    const o1 = { "*": [42], foo: [87] };
    t.deepEqual(codeql.getExtraOptions(o1, ["foo"], []), ["42", "87"]);
    const o2 = { "*": [42], foo: [87] };
    t.deepEqual(codeql.getExtraOptions(o2, ["foo", "bar"], []), ["42"]);
    const o3 = { "*": [42], foo: { "*": [87], bar: [99] } };
    const p = ["foo", "bar"];
    t.deepEqual(codeql.getExtraOptions(o3, p, []), ["42", "87", "99"]);
});
(0, ava_1.default)("getExtraOptions throws for bad content", (t) => {
    t.throws(() => codeql.getExtraOptions({ "*": 42 }, ["foo"], []));
    t.throws(() => codeql.getExtraOptions({ foo: 87 }, ["foo"], []));
    t.throws(() => codeql.getExtraOptions({ "*": [42], foo: { "*": 87, bar: [99] } }, ["foo", "bar"], []));
});
(0, ava_1.default)("databaseInterpretResults() does not set --sarif-add-query-help for 2.7.0", async (t) => {
    const runnerConstructorStub = stubToolRunnerConstructor();
    const codeqlObject = await codeql.getCodeQLForTesting();
    sinon.stub(codeqlObject, "getVersion").resolves("2.7.0");
    // safeWhich throws because of the test CodeQL object.
    sinon.stub(safeWhich, "safeWhich").resolves("");
    await codeqlObject.databaseInterpretResults("", [], "", "", "", "-v", "");
    t.false(runnerConstructorStub.firstCall.args[1].includes("--sarif-add-query-help"), "--sarif-add-query-help should be absent, but it is present");
});
(0, ava_1.default)("databaseInterpretResults() sets --sarif-add-query-help for 2.7.1", async (t) => {
    const runnerConstructorStub = stubToolRunnerConstructor();
    const codeqlObject = await codeql.getCodeQLForTesting();
    sinon.stub(codeqlObject, "getVersion").resolves("2.7.1");
    // safeWhich throws because of the test CodeQL object.
    sinon.stub(safeWhich, "safeWhich").resolves("");
    await codeqlObject.databaseInterpretResults("", [], "", "", "", "-v", "");
    t.true(runnerConstructorStub.firstCall.args[1].includes("--sarif-add-query-help"), "--sarif-add-query-help should be present, but it is absent");
});
(0, ava_1.default)("databaseInitCluster() without injected codescanning config", async (t) => {
    await util.withTmpDir(async (tempDir) => {
        const runnerConstructorStub = stubToolRunnerConstructor();
        const codeqlObject = await codeql.getCodeQLForTesting();
        sinon.stub(codeqlObject, "getVersion").resolves("2.8.1");
        // safeWhich throws because of the test CodeQL object.
        sinon.stub(safeWhich, "safeWhich").resolves("");
        const thisStubConfig = {
            ...stubConfig,
            tempDir,
            augmentationProperties: {
                injectedMlQueries: false,
                queriesInputCombines: false,
                packsInputCombines: false,
            },
        };
        await codeqlObject.databaseInitCluster(thisStubConfig, "", undefined, (0, testing_utils_1.createFeatures)([]), (0, logging_1.getRunnerLogger)(true));
        const args = runnerConstructorStub.firstCall.args[1];
        // should NOT have used an config file
        const configArg = args.find((arg) => arg.startsWith("--codescanning-config="));
        t.falsy(configArg, "Should have injected a codescanning config");
    });
});
// Test macro for ensuring different variants of injected augmented configurations
const injectedConfigMacro = ava_1.default.macro({
    exec: async (t, augmentationProperties, configOverride, expectedConfig) => {
        await util.withTmpDir(async (tempDir) => {
            const runnerConstructorStub = stubToolRunnerConstructor();
            const codeqlObject = await codeql.getCodeQLForTesting();
            sinon
                .stub(codeqlObject, "getVersion")
                .resolves(feature_flags_1.featureConfig[feature_flags_1.Feature.CliConfigFileEnabled].minimumVersion);
            const thisStubConfig = {
                ...stubConfig,
                ...configOverride,
                tempDir,
                augmentationProperties,
            };
            await codeqlObject.databaseInitCluster(thisStubConfig, "", undefined, (0, testing_utils_1.createFeatures)([feature_flags_1.Feature.CliConfigFileEnabled]), (0, logging_1.getRunnerLogger)(true));
            const args = runnerConstructorStub.firstCall.args[1];
            // should have used an config file
            const configArg = args.find((arg) => arg.startsWith("--codescanning-config="));
            t.truthy(configArg, "Should have injected a codescanning config");
            const configFile = configArg.split("=")[1];
            const augmentedConfig = yaml.load(fs.readFileSync(configFile, "utf8"));
            t.deepEqual(augmentedConfig, expectedConfig);
            await (0, del_1.default)(configFile, { force: true });
        });
    },
    title: (providedTitle = "") => `databaseInitCluster() injected config: ${providedTitle}`,
});
(0, ava_1.default)("basic", injectedConfigMacro, {
    injectedMlQueries: false,
    queriesInputCombines: false,
    packsInputCombines: false,
}, {}, {});
(0, ava_1.default)("injected ML queries", injectedConfigMacro, {
    injectedMlQueries: true,
    queriesInputCombines: false,
    packsInputCombines: false,
}, {}, {
    packs: ["codeql/javascript-experimental-atm-queries@~0.4.0"],
});
(0, ava_1.default)("injected ML queries with existing packs", injectedConfigMacro, {
    injectedMlQueries: true,
    queriesInputCombines: false,
    packsInputCombines: false,
}, {
    originalUserInput: {
        packs: { javascript: ["codeql/something-else"] },
    },
}, {
    packs: {
        javascript: [
            "codeql/something-else",
            "codeql/javascript-experimental-atm-queries@~0.4.0",
        ],
    },
});
(0, ava_1.default)("injected ML queries with existing packs of different language", injectedConfigMacro, {
    injectedMlQueries: true,
    queriesInputCombines: false,
    packsInputCombines: false,
}, {
    originalUserInput: {
        packs: { cpp: ["codeql/something-else"] },
    },
}, {
    packs: {
        cpp: ["codeql/something-else"],
        javascript: ["codeql/javascript-experimental-atm-queries@~0.4.0"],
    },
});
(0, ava_1.default)("injected packs from input", injectedConfigMacro, {
    injectedMlQueries: false,
    queriesInputCombines: false,
    packsInputCombines: false,
    packsInput: ["xxx", "yyy"],
}, {}, {
    packs: ["xxx", "yyy"],
});
(0, ava_1.default)("injected packs from input with existing packs combines", injectedConfigMacro, {
    injectedMlQueries: false,
    queriesInputCombines: false,
    packsInputCombines: true,
    packsInput: ["xxx", "yyy"],
}, {
    originalUserInput: {
        packs: {
            cpp: ["codeql/something-else"],
        },
    },
}, {
    packs: {
        cpp: ["codeql/something-else", "xxx", "yyy"],
    },
});
(0, ava_1.default)("injected packs from input with existing packs overrides", injectedConfigMacro, {
    injectedMlQueries: false,
    queriesInputCombines: false,
    packsInputCombines: false,
    packsInput: ["xxx", "yyy"],
}, {
    originalUserInput: {
        packs: {
            cpp: ["codeql/something-else"],
        },
    },
}, {
    packs: ["xxx", "yyy"],
});
(0, ava_1.default)("injected packs from input with existing packs overrides and ML model inject", injectedConfigMacro, {
    injectedMlQueries: true,
    queriesInputCombines: false,
    packsInputCombines: false,
    packsInput: ["xxx", "yyy"],
}, {
    originalUserInput: {
        packs: {
            cpp: ["codeql/something-else"],
        },
    },
}, {
    packs: ["xxx", "yyy", "codeql/javascript-experimental-atm-queries@~0.4.0"],
});
// similar, but with queries
(0, ava_1.default)("injected queries from input", injectedConfigMacro, {
    injectedMlQueries: false,
    queriesInputCombines: false,
    packsInputCombines: false,
    queriesInput: [{ uses: "xxx" }, { uses: "yyy" }],
}, {}, {
    queries: [
        {
            uses: "xxx",
        },
        {
            uses: "yyy",
        },
    ],
});
(0, ava_1.default)("injected queries from input overrides", injectedConfigMacro, {
    injectedMlQueries: false,
    queriesInputCombines: false,
    packsInputCombines: false,
    queriesInput: [{ uses: "xxx" }, { uses: "yyy" }],
}, {
    originalUserInput: {
        queries: [{ uses: "zzz" }],
    },
}, {
    queries: [
        {
            uses: "xxx",
        },
        {
            uses: "yyy",
        },
    ],
});
(0, ava_1.default)("injected queries from input combines", injectedConfigMacro, {
    injectedMlQueries: false,
    queriesInputCombines: true,
    packsInputCombines: false,
    queriesInput: [{ uses: "xxx" }, { uses: "yyy" }],
}, {
    originalUserInput: {
        queries: [{ uses: "zzz" }],
    },
}, {
    queries: [
        {
            uses: "zzz",
        },
        {
            uses: "xxx",
        },
        {
            uses: "yyy",
        },
    ],
});
(0, ava_1.default)("injected queries from input combines 2", injectedConfigMacro, {
    injectedMlQueries: false,
    queriesInputCombines: true,
    packsInputCombines: true,
    queriesInput: [{ uses: "xxx" }, { uses: "yyy" }],
}, {}, {
    queries: [
        {
            uses: "xxx",
        },
        {
            uses: "yyy",
        },
    ],
});
(0, ava_1.default)("injected queries and packs, but empty", injectedConfigMacro, {
    injectedMlQueries: false,
    queriesInputCombines: true,
    packsInputCombines: true,
    queriesInput: [],
    packsInput: [],
}, {
    originalUserInput: {
        packs: [],
        queries: [],
    },
}, {});
(0, ava_1.default)("does not use injected config", async (t) => {
    const origCODEQL_PASS_CONFIG_TO_CLI = process.env.CODEQL_PASS_CONFIG_TO_CLI;
    process.env["CODEQL_PASS_CONFIG_TO_CLI"] = "false";
    try {
        const runnerConstructorStub = stubToolRunnerConstructor();
        const codeqlObject = await codeql.getCodeQLForTesting();
        sinon
            .stub(codeqlObject, "getVersion")
            .resolves(feature_flags_1.featureConfig[feature_flags_1.Feature.CliConfigFileEnabled].minimumVersion);
        await codeqlObject.databaseInitCluster(stubConfig, "", undefined, (0, testing_utils_1.createFeatures)([]), (0, logging_1.getRunnerLogger)(true));
        const args = runnerConstructorStub.firstCall.args[1];
        // should have used an config file
        const configArg = args.find((arg) => arg.startsWith("--codescanning-config="));
        t.falsy(configArg, "Should NOT have injected a codescanning config");
    }
    finally {
        process.env["CODEQL_PASS_CONFIG_TO_CLI"] = origCODEQL_PASS_CONFIG_TO_CLI;
    }
});
(0, ava_1.default)("databaseInterpretResults() sets --sarif-add-baseline-file-info for 2.11.3", async (t) => {
    const runnerConstructorStub = stubToolRunnerConstructor();
    const codeqlObject = await codeql.getCodeQLForTesting();
    sinon.stub(codeqlObject, "getVersion").resolves("2.11.3");
    // safeWhich throws because of the test CodeQL object.
    sinon.stub(safeWhich, "safeWhich").resolves("");
    await codeqlObject.databaseInterpretResults("", [], "", "", "", "-v", "");
    t.true(runnerConstructorStub.firstCall.args[1].includes("--sarif-add-baseline-file-info"), "--sarif-add-baseline-file-info should be present, but it is absent");
});
(0, ava_1.default)("databaseInterpretResults() does not set --sarif-add-baseline-file-info for 2.11.2", async (t) => {
    const runnerConstructorStub = stubToolRunnerConstructor();
    const codeqlObject = await codeql.getCodeQLForTesting();
    sinon.stub(codeqlObject, "getVersion").resolves("2.11.2");
    // safeWhich throws because of the test CodeQL object.
    sinon.stub(safeWhich, "safeWhich").resolves("");
    await codeqlObject.databaseInterpretResults("", [], "", "", "", "-v", "");
    t.false(runnerConstructorStub.firstCall.args[1].includes("--sarif-add-baseline-file-info"), "--sarif-add-baseline-file-info must be absent, but it is present");
});
function stubToolRunnerConstructor() {
    const runnerObjectStub = sinon.createStubInstance(toolrunner.ToolRunner);
    runnerObjectStub.exec.resolves(0);
    const runnerConstructorStub = sinon.stub(toolrunner, "ToolRunner");
    runnerConstructorStub.returns(runnerObjectStub);
    return runnerConstructorStub;
}
exports.stubToolRunnerConstructor = stubToolRunnerConstructor;
//# sourceMappingURL=codeql.test.js.map<|MERGE_RESOLUTION|>--- conflicted
+++ resolved
@@ -96,12 +96,7 @@
  * @returns the download URL for the bundle. This can be passed to the tools parameter of
  * `codeql.setupCodeQL`.
  */
-<<<<<<< HEAD
-async function mockDownloadApi({ apiDetails = sampleApiDetails, isPinned, tagName, }) {
-=======
 function mockDownloadApi({ apiDetails = sampleApiDetails, isPinned, tagName, }) {
-    var _a;
->>>>>>> 60e5868d
     const platform = process.platform === "win32"
         ? "win64"
         : process.platform === "linux"
