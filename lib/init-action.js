"use strict";
var __createBinding = (this && this.__createBinding) || (Object.create ? (function(o, m, k, k2) {
    if (k2 === undefined) k2 = k;
    var desc = Object.getOwnPropertyDescriptor(m, k);
    if (!desc || ("get" in desc ? !m.__esModule : desc.writable || desc.configurable)) {
      desc = { enumerable: true, get: function() { return m[k]; } };
    }
    Object.defineProperty(o, k2, desc);
}) : (function(o, m, k, k2) {
    if (k2 === undefined) k2 = k;
    o[k2] = m[k];
}));
var __setModuleDefault = (this && this.__setModuleDefault) || (Object.create ? (function(o, v) {
    Object.defineProperty(o, "default", { enumerable: true, value: v });
}) : function(o, v) {
    o["default"] = v;
});
var __importStar = (this && this.__importStar) || function (mod) {
    if (mod && mod.__esModule) return mod;
    var result = {};
    if (mod != null) for (var k in mod) if (k !== "default" && Object.prototype.hasOwnProperty.call(mod, k)) __createBinding(result, mod, k);
    __setModuleDefault(result, mod);
    return result;
};
Object.defineProperty(exports, "__esModule", { value: true });
const path = __importStar(require("path"));
const core = __importStar(require("@actions/core"));
const actions_util_1 = require("./actions-util");
const api_client_1 = require("./api-client");
const codeql_1 = require("./codeql");
const feature_flags_1 = require("./feature-flags");
const init_1 = require("./init");
const languages_1 = require("./languages");
const logging_1 = require("./logging");
const repository_1 = require("./repository");
const trap_caching_1 = require("./trap-caching");
const util_1 = require("./util");
const workflow_1 = require("./workflow");
async function sendInitStatusReport(actionStatus, startedAt, config, toolsDownloadDurationMs, toolsFeatureFlagsValid, toolsSource, toolsVersion, logger) {
    const statusReportBase = await (0, actions_util_1.createStatusReportBase)("init", actionStatus, startedAt);
    const workflowLanguages = (0, actions_util_1.getOptionalInput)("languages");
    const initStatusReport = {
        ...statusReportBase,
        tools_input: (0, actions_util_1.getOptionalInput)("tools") || "",
        tools_resolved_version: toolsVersion,
        tools_source: toolsSource || init_1.ToolsSource.Unknown,
        workflow_languages: workflowLanguages || "",
    };
    const initToolsDownloadFields = {};
    if (toolsDownloadDurationMs !== undefined) {
        initToolsDownloadFields.tools_download_duration_ms =
            toolsDownloadDurationMs;
    }
    if (toolsFeatureFlagsValid !== undefined) {
        initToolsDownloadFields.tools_feature_flags_valid = toolsFeatureFlagsValid;
    }
    if (config !== undefined) {
        const languages = config.languages.join(",");
        const paths = (config.originalUserInput.paths || []).join(",");
        const pathsIgnore = (config.originalUserInput["paths-ignore"] || []).join(",");
        const disableDefaultQueries = config.originalUserInput["disable-default-queries"]
            ? languages
            : "";
        const queries = [];
        let queriesInput = (0, actions_util_1.getOptionalInput)("queries")?.trim();
        if (queriesInput === undefined || queriesInput.startsWith("+")) {
            queries.push(...(config.originalUserInput.queries || []).map((q) => q.uses));
        }
        if (queriesInput !== undefined) {
            queriesInput = queriesInput.startsWith("+")
                ? queriesInput.slice(1)
                : queriesInput;
            queries.push(...queriesInput.split(","));
        }
        // Append fields that are dependent on `config`
        const initWithConfigStatusReport = {
            ...initStatusReport,
            disable_default_queries: disableDefaultQueries,
            languages,
            ml_powered_javascript_queries: (0, util_1.getMlPoweredJsQueriesStatus)(config),
            paths,
            paths_ignore: pathsIgnore,
            queries: queries.join(","),
            trap_cache_languages: Object.keys(config.trapCaches).join(","),
            trap_cache_download_size_bytes: Math.round(await (0, trap_caching_1.getTotalCacheSize)(config.trapCaches, logger)),
            trap_cache_download_duration_ms: Math.round(config.trapCacheDownloadTime),
        };
        await (0, actions_util_1.sendStatusReport)({
            ...initWithConfigStatusReport,
            ...initToolsDownloadFields,
        });
    }
    else {
        await (0, actions_util_1.sendStatusReport)({ ...initStatusReport, ...initToolsDownloadFields });
    }
}
async function run() {
    const startedAt = new Date();
    const logger = (0, logging_1.getActionsLogger)();
    (0, util_1.initializeEnvironment)((0, actions_util_1.getActionVersion)());
    let config;
    let codeql;
    let toolsDownloadDurationMs;
    let toolsFeatureFlagsValid;
    let toolsSource;
    let toolsVersion;
    const apiDetails = {
        auth: (0, actions_util_1.getRequiredInput)("token"),
        externalRepoAuth: (0, actions_util_1.getOptionalInput)("external-repository-token"),
        url: (0, util_1.getRequiredEnvParam)("GITHUB_SERVER_URL"),
        apiURL: (0, util_1.getRequiredEnvParam)("GITHUB_API_URL"),
    };
    const gitHubVersion = await (0, api_client_1.getGitHubVersion)();
    (0, util_1.checkGitHubVersionInRange)(gitHubVersion, logger);
    const repositoryNwo = (0, repository_1.parseRepositoryNwo)((0, util_1.getRequiredEnvParam)("GITHUB_REPOSITORY"));
    const registriesInput = (0, actions_util_1.getOptionalInput)("registries");
    const features = new feature_flags_1.Features(gitHubVersion, repositoryNwo, (0, actions_util_1.getTemporaryDirectory)(), logger);
    try {
        const workflowErrors = await (0, workflow_1.validateWorkflow)();
        if (!(await (0, actions_util_1.sendStatusReport)(await (0, actions_util_1.createStatusReportBase)("init", "starting", startedAt, workflowErrors)))) {
            return;
        }
        const codeQLDefaultVersionInfo = await features.getDefaultCliVersion(gitHubVersion.type);
        if (codeQLDefaultVersionInfo.variant === util_1.GitHubVariant.DOTCOM) {
            toolsFeatureFlagsValid = codeQLDefaultVersionInfo.toolsFeatureFlagsValid;
        }
        const initCodeQLResult = await (0, init_1.initCodeQL)((0, actions_util_1.getOptionalInput)("tools"), apiDetails, (0, actions_util_1.getTemporaryDirectory)(), gitHubVersion.type, codeQLDefaultVersionInfo, logger);
        codeql = initCodeQLResult.codeql;
        toolsDownloadDurationMs = initCodeQLResult.toolsDownloadDurationMs;
        toolsVersion = initCodeQLResult.toolsVersion;
        toolsSource = initCodeQLResult.toolsSource;
        await (0, util_1.enrichEnvironment)(codeql);
<<<<<<< HEAD
        config = await (0, init_1.initConfig)((0, actions_util_1.getOptionalInput)("languages"), (0, actions_util_1.getOptionalInput)("queries"), (0, actions_util_1.getOptionalInput)("packs"), registriesInput, (0, actions_util_1.getOptionalInput)("config-file"), (0, actions_util_1.getOptionalInput)("db-location"), await getTrapCachingEnabled(features), 
=======
        config = await (0, init_1.initConfig)((0, actions_util_1.getOptionalInput)("languages"), (0, actions_util_1.getOptionalInput)("queries"), (0, actions_util_1.getOptionalInput)("packs"), (0, actions_util_1.getOptionalInput)("registries"), (0, actions_util_1.getOptionalInput)("config-file"), (0, actions_util_1.getOptionalInput)("db-location"), getTrapCachingEnabled(), 
>>>>>>> 237a258d
        // Debug mode is enabled if:
        // - The `init` Action is passed `debug: true`.
        // - Actions step debugging is enabled (e.g. by [enabling debug logging for a rerun](https://docs.github.com/en/actions/managing-workflow-runs/re-running-workflows-and-jobs#re-running-all-the-jobs-in-a-workflow),
        //   or by setting the `ACTIONS_STEP_DEBUG` secret to `true`).
        (0, actions_util_1.getOptionalInput)("debug") === "true" || core.isDebug(), (0, actions_util_1.getOptionalInput)("debug-artifact-name") || util_1.DEFAULT_DEBUG_ARTIFACT_NAME, (0, actions_util_1.getOptionalInput)("debug-database-name") || util_1.DEFAULT_DEBUG_DATABASE_NAME, repositoryNwo, (0, actions_util_1.getTemporaryDirectory)(), codeql, (0, util_1.getRequiredEnvParam)("GITHUB_WORKSPACE"), gitHubVersion, apiDetails, features, logger);
        if (config.languages.includes(languages_1.Language.python) &&
            (0, actions_util_1.getRequiredInput)("setup-python-dependencies") === "true") {
            try {
                await (0, init_1.installPythonDeps)(codeql, logger);
            }
            catch (err) {
                const message = err instanceof Error ? err.message : String(err);
                logger.warning(`${message} You can call this action with 'setup-python-dependencies: false' to disable this process`);
            }
        }
    }
    catch (e) {
        const message = e instanceof Error ? e.message : String(e);
        core.setFailed(message);
        console.log(e);
        await (0, actions_util_1.sendStatusReport)(await (0, actions_util_1.createStatusReportBase)("init", "aborted", startedAt, message));
        return;
    }
    try {
        // Forward Go flags
        const goFlags = process.env["GOFLAGS"];
        if (goFlags) {
            core.exportVariable("GOFLAGS", goFlags);
            core.warning("Passing the GOFLAGS env parameter to the init action is deprecated. Please move this to the analyze action.");
        }
        // Limit RAM and threads for extractors. When running extractors, the CodeQL CLI obeys the
        // CODEQL_RAM and CODEQL_THREADS environment variables to decide how much RAM and how many
        // threads it would ask extractors to use. See help text for the "--ram" and "--threads"
        // options at https://codeql.github.com/docs/codeql-cli/manual/database-trace-command/
        // for details.
        core.exportVariable("CODEQL_RAM", process.env["CODEQL_RAM"] ||
            (0, util_1.getMemoryFlagValue)((0, actions_util_1.getOptionalInput)("ram")).toString());
        core.exportVariable("CODEQL_THREADS", (0, util_1.getThreadsFlagValue)((0, actions_util_1.getOptionalInput)("threads"), logger).toString());
        // Disable Kotlin extractor if feature flag set
        if (await features.getValue(feature_flags_1.Feature.DisableKotlinAnalysisEnabled)) {
            core.exportVariable("CODEQL_EXTRACTOR_JAVA_AGENT_DISABLE_KOTLIN", "true");
        }
        const sourceRoot = path.resolve((0, util_1.getRequiredEnvParam)("GITHUB_WORKSPACE"), (0, actions_util_1.getOptionalInput)("source-root") || "");
        const tracerConfig = await (0, init_1.runInit)(codeql, config, sourceRoot, "Runner.Worker.exe", registriesInput, features, apiDetails, logger);
        if (tracerConfig !== undefined) {
            for (const [key, value] of Object.entries(tracerConfig.env)) {
                core.exportVariable(key, value);
            }
            if (process.platform === "win32" &&
                !(await (0, util_1.codeQlVersionAbove)(codeql, codeql_1.CODEQL_VERSION_NEW_TRACING))) {
                await (0, init_1.injectWindowsTracer)("Runner.Worker.exe", undefined, config, codeql, tracerConfig);
            }
        }
        core.setOutput("codeql-path", config.codeQLCmd);
    }
    catch (error) {
        core.setFailed(String(error));
        console.log(error);
        await sendInitStatusReport((0, actions_util_1.getActionsStatus)(error), startedAt, config, toolsDownloadDurationMs, toolsFeatureFlagsValid, toolsSource, toolsVersion, logger);
        return;
    }
    await sendInitStatusReport("success", startedAt, config, toolsDownloadDurationMs, toolsFeatureFlagsValid, toolsSource, toolsVersion, logger);
}
function getTrapCachingEnabled() {
    // If the workflow specified something always respect that
    const trapCaching = (0, actions_util_1.getOptionalInput)("trap-caching");
    if (trapCaching !== undefined)
        return trapCaching === "true";
    // On self-hosted runners which may have slow network access, disable TRAP caching by default
    if (!(0, util_1.isHostedRunner)())
        return false;
    // On hosted runners, enable TRAP caching by default
    return true;
}
async function runWrapper() {
    try {
        await run();
    }
    catch (error) {
        core.setFailed(`init action failed: ${error}`);
        console.log(error);
    }
    await (0, util_1.checkForTimeout)();
}
void runWrapper();
//# sourceMappingURL=init-action.js.map<|MERGE_RESOLUTION|>--- conflicted
+++ resolved
@@ -130,11 +130,7 @@
         toolsVersion = initCodeQLResult.toolsVersion;
         toolsSource = initCodeQLResult.toolsSource;
         await (0, util_1.enrichEnvironment)(codeql);
-<<<<<<< HEAD
-        config = await (0, init_1.initConfig)((0, actions_util_1.getOptionalInput)("languages"), (0, actions_util_1.getOptionalInput)("queries"), (0, actions_util_1.getOptionalInput)("packs"), registriesInput, (0, actions_util_1.getOptionalInput)("config-file"), (0, actions_util_1.getOptionalInput)("db-location"), await getTrapCachingEnabled(features), 
-=======
-        config = await (0, init_1.initConfig)((0, actions_util_1.getOptionalInput)("languages"), (0, actions_util_1.getOptionalInput)("queries"), (0, actions_util_1.getOptionalInput)("packs"), (0, actions_util_1.getOptionalInput)("registries"), (0, actions_util_1.getOptionalInput)("config-file"), (0, actions_util_1.getOptionalInput)("db-location"), getTrapCachingEnabled(), 
->>>>>>> 237a258d
+        config = await (0, init_1.initConfig)((0, actions_util_1.getOptionalInput)("languages"), (0, actions_util_1.getOptionalInput)("queries"), (0, actions_util_1.getOptionalInput)("packs"), registriesInput, (0, actions_util_1.getOptionalInput)("config-file"), (0, actions_util_1.getOptionalInput)("db-location"), getTrapCachingEnabled(), 
         // Debug mode is enabled if:
         // - The `init` Action is passed `debug: true`.
         // - Actions step debugging is enabled (e.g. by [enabling debug logging for a rerun](https://docs.github.com/en/actions/managing-workflow-runs/re-running-workflows-and-jobs#re-running-all-the-jobs-in-a-workflow),
