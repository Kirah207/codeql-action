--- conflicted
+++ resolved
@@ -175,16 +175,9 @@
             toolCacheDir: tmpDir,
             codeQLCmd: codeQL.getPath(),
         };
-<<<<<<< HEAD
-        const languages = [languages_1.Language.javascript];
-        const configFile = 'input';
-        fs.writeFileSync(path.join(tmpDir, configFile), inputFileContents, 'utf8');
-        const actualConfig = await configUtils.initConfig(languages, undefined, configFile, tmpDir, tmpDir, codeQL, tmpDir, 'token', 'https://github.example.com', logging_1.getRunnerLogger(true));
-=======
-        const languages = 'javascript';
+        const languages = [languages_1.Language.javascript];
         const configFilePath = createConfigFile(inputFileContents, tmpDir);
-        const actualConfig = await configUtils.initConfig(languages, undefined, configFilePath, { owner: 'github', repo: 'example ' }, tmpDir, tmpDir, codeQL, tmpDir, 'token', 'https://github.example.com', logging_1.getRunnerLogger(true));
->>>>>>> a2cdfc80
+        const actualConfig = await configUtils.initConfig(languages, undefined, configFilePath, tmpDir, tmpDir, codeQL, tmpDir, 'token', 'https://github.example.com', logging_1.getRunnerLogger(true));
         // Should exactly equal the object we constructed earlier
         t.deepEqual(actualConfig, expectedConfig);
     });
@@ -218,16 +211,9 @@
       paths:
         - foo`;
         fs.mkdirSync(path.join(tmpDir, 'foo'));
-<<<<<<< HEAD
-        const languages = [languages_1.Language.javascript];
-        const configFile = 'input';
-        fs.writeFileSync(path.join(tmpDir, configFile), inputFileContents, 'utf8');
-        await configUtils.initConfig(languages, undefined, configFile, tmpDir, tmpDir, codeQL, tmpDir, 'token', 'https://github.example.com', logging_1.getRunnerLogger(true));
-=======
-        const languages = 'javascript';
+        const languages = [languages_1.Language.javascript];
         const configFilePath = createConfigFile(inputFileContents, tmpDir);
-        await configUtils.initConfig(languages, undefined, configFilePath, { owner: 'github', repo: 'example ' }, tmpDir, tmpDir, codeQL, tmpDir, 'token', 'https://github.example.com', logging_1.getRunnerLogger(true));
->>>>>>> a2cdfc80
+        await configUtils.initConfig(languages, undefined, configFilePath, tmpDir, tmpDir, codeQL, tmpDir, 'token', 'https://github.example.com', logging_1.getRunnerLogger(true));
         // Check resolve queries was called correctly
         t.deepEqual(resolveQueriesArgs.length, 1);
         t.deepEqual(resolveQueriesArgs[0].queries, ['javascript-code-scanning.qls']);
@@ -265,13 +251,8 @@
                 return queriesToResolvedQueryForm(queries);
             },
         });
-<<<<<<< HEAD
-        const languages = [languages_1.Language.javascript];
-        const config = await configUtils.initConfig(languages, undefined, configFile, tmpDir, tmpDir, codeQL, tmpDir, 'token', 'https://github.example.com', logging_1.getRunnerLogger(true));
-=======
-        const languages = 'javascript';
-        const config = await configUtils.initConfig(languages, undefined, configFilePath, { owner: 'github', repo: 'example ' }, tmpDir, tmpDir, codeQL, tmpDir, 'token', 'https://github.example.com', logging_1.getRunnerLogger(true));
->>>>>>> a2cdfc80
+        const languages = [languages_1.Language.javascript];
+        const config = await configUtils.initConfig(languages, undefined, configFilePath, tmpDir, tmpDir, codeQL, tmpDir, 'token', 'https://github.example.com', logging_1.getRunnerLogger(true));
         // Check resolveQueries was called correctly
         // It'll be called once for the default queries
         // and once for `./foo` from the config file.
@@ -302,13 +283,8 @@
                 return queriesToResolvedQueryForm(queries);
             },
         });
-<<<<<<< HEAD
-        const languages = [languages_1.Language.javascript];
-        const config = await configUtils.initConfig(languages, queries, configFile, tmpDir, tmpDir, codeQL, tmpDir, 'token', 'https://github.example.com', logging_1.getRunnerLogger(true));
-=======
-        const languages = 'javascript';
-        const config = await configUtils.initConfig(languages, queries, configFilePath, { owner: 'github', repo: 'example ' }, tmpDir, tmpDir, codeQL, tmpDir, 'token', 'https://github.example.com', logging_1.getRunnerLogger(true));
->>>>>>> a2cdfc80
+        const languages = [languages_1.Language.javascript];
+        const config = await configUtils.initConfig(languages, queries, configFilePath, tmpDir, tmpDir, codeQL, tmpDir, 'token', 'https://github.example.com', logging_1.getRunnerLogger(true));
         // Check resolveQueries was called correctly
         // It'll be called once for the default queries and once for `./override`,
         // but won't be called for './foo' from the config file.
@@ -338,8 +314,8 @@
                 return queriesToResolvedQueryForm(queries);
             },
         });
-        const languages = 'javascript';
-        const config = await configUtils.initConfig(languages, queries, configFilePath, { owner: 'github', repo: 'example ' }, tmpDir, tmpDir, codeQL, tmpDir, 'token', 'https://github.example.com', logging_1.getRunnerLogger(true));
+        const languages = [languages_1.Language.javascript];
+        const config = await configUtils.initConfig(languages, queries, configFilePath, tmpDir, tmpDir, codeQL, tmpDir, 'token', 'https://github.example.com', logging_1.getRunnerLogger(true));
         // Check resolveQueries was called correctly
         // It'll be called once for `./workflow-query`,
         // but won't be called for the default one since that was disabled
@@ -401,8 +377,8 @@
                 return queriesToResolvedQueryForm(queries);
             },
         });
-        const languages = 'javascript';
-        const config = await configUtils.initConfig(languages, queries, configFilePath, { owner: 'github', repo: 'example ' }, tmpDir, tmpDir, codeQL, tmpDir, 'token', 'https://github.example.com', logging_1.getRunnerLogger(true));
+        const languages = [languages_1.Language.javascript];
+        const config = await configUtils.initConfig(languages, queries, configFilePath, tmpDir, tmpDir, codeQL, tmpDir, 'token', 'https://github.example.com', logging_1.getRunnerLogger(true));
         // Check resolveQueries was called correctly
         // It'll be called once for the default queries,
         // once for each of additional1 and additional2,
