{
  "name": "codeql",
<<<<<<< HEAD
  "version": "3.29.0",
=======
  "version": "3.28.20",
>>>>>>> b1e4dc3d
  "private": true,
  "description": "CodeQL action",
  "scripts": {
    "build": "tsc --build",
    "test": "ava src/**.test.ts --serial --verbose",
    "test-debug": "ava src/**.test.ts --serial --verbose --timeout=20m",
    "lint": "eslint --report-unused-disable-directives --max-warnings=0 .",
    "lint-fix": "eslint --report-unused-disable-directives --max-warnings=0 . --fix",
    "lint-ci": "SARIF_ESLINT_IGNORE_SUPPRESSED=true eslint --report-unused-disable-directives --max-warnings=0 . --format @microsoft/eslint-formatter-sarif --output-file=eslint.sarif",
    "removeNPMAbsolutePaths": "removeNPMAbsolutePaths . --force"
  },
  "ava": {
    "typescript": {
      "rewritePaths": {
        "src/": "lib/"
      },
      "compile": false
    }
  },
  "license": "MIT",
  "dependencies": {
    "@actions/artifact": "^2.3.1",
    "@actions/artifact-legacy": "npm:@actions/artifact@^1.1.2",
    "@actions/cache": "^4.0.3",
    "@actions/core": "^1.11.1",
    "@actions/exec": "^1.1.1",
    "@actions/github": "^6.0.0",
    "@actions/glob": "^0.5.0",
    "@actions/http-client": "^2.2.3",
    "@actions/io": "^1.1.3",
    "@actions/tool-cache": "^2.0.2",
    "@octokit/plugin-retry": "^6.0.0",
    "@octokit/types": "^14.1.0",
    "@schemastore/package": "0.0.10",
    "@types/node-forge": "^1.3.11",
    "@types/uuid": "^10.0.0",
    "archiver": "^7.0.1",
    "check-disk-space": "^3.4.0",
    "console-log-level": "^1.4.1",
    "del": "^6.1.1",
    "fast-deep-equal": "^3.1.3",
    "file-url": "^3.0.0",
    "follow-redirects": "^1.15.9",
    "fs": "0.0.1-security",
    "get-folder-size": "^2.0.1",
    "js-yaml": "^4.1.0",
    "jsonschema": "1.4.1",
    "long": "^5.3.2",
    "node-forge": "^1.3.1",
    "octokit": "^5.0.3",
    "path": "^0.12.7",
    "semver": "^7.7.2",
    "uuid": "^11.1.0",
    "zlib": "^1.0.5"
  },
  "devDependencies": {
    "@ava/typescript": "4.1.0",
    "@eslint/compat": "^1.1.1",
    "@eslint/eslintrc": "^3.3.1",
    "@eslint/js": "^9.28.0",
    "@microsoft/eslint-formatter-sarif": "^3.1.0",
    "@types/archiver": "^6.0.3",
    "@types/console-log-level": "^1.4.5",
    "@types/follow-redirects": "^1.14.4",
    "@types/get-folder-size": "^2.0.0",
    "@types/js-yaml": "^4.0.9",
    "@types/node": "20.9.0",
    "@types/semver": "^7.7.0",
    "@types/sinon": "^17.0.4",
    "@typescript-eslint/eslint-plugin": "^8.33.1",
    "@typescript-eslint/parser": "^8.32.1",
    "ava": "^5.3.1",
    "eslint": "^8.57.1",
    "eslint-import-resolver-typescript": "^3.8.7",
    "eslint-plugin-filenames": "^1.3.2",
    "eslint-plugin-github": "^5.1.8",
    "eslint-plugin-import": "2.29.1",
    "eslint-plugin-no-async-foreach": "^0.1.1",
    "nock": "^14.0.5",
    "removeNPMAbsolutePaths": "3.0.1",
    "sinon": "^20.0.0",
    "typescript": "^5.8.3"
  },
  "overrides": {
    "@actions/tool-cache": {
      "semver": ">=6.3.1"
    },
    "@octokit/request-error": {
      "semver": ">=5.1.1"
    },
    "@octokit/request": {
      "semver": ">=8.4.1"
    },
    "@octokit/plugin-paginate-rest": {
      "semver": ">=9.2.2"
    },
    "eslint-plugin-import": {
      "semver": ">=6.3.1"
    },
    "eslint-plugin-jsx-a11y": {
      "semver": ">=6.3.1"
    }
  }
}<|MERGE_RESOLUTION|>--- conflicted
+++ resolved
@@ -1,10 +1,6 @@
 {
   "name": "codeql",
-<<<<<<< HEAD
   "version": "3.29.0",
-=======
-  "version": "3.28.20",
->>>>>>> b1e4dc3d
   "private": true,
   "description": "CodeQL action",
   "scripts": {
