--- conflicted
+++ resolved
@@ -800,31 +800,20 @@
         ) {
           if (
             (await featureFlags.getValue(FeatureFlag.LuaTracerConfigEnabled)) &&
-<<<<<<< HEAD
-            // There's a bug in Lua tracing for Go on Windows in versions 2.10.3 and earlier,
-            // so don't use Lua tracing when tracing Go on Windows.
-            // Once we've released a fix, we should add a version gate based on the fixed version.
-            !(
-              config.languages.includes(Language.go) &&
-              isTracedLanguage(
-                Language.go,
-                isGoExtractionReconciliationEnabled,
-                logger
-              ) &&
-              process.platform === "win32"
-            )
-=======
             // There's a bug in Lua tracing for Go on Windows in versions earlier than
             // `CODEQL_VERSION_LUA_TRACING_GO_WINDOWS_FIXED`, so don't use Lua tracing
             // when tracing Go on Windows on these CodeQL versions.
             (!config.languages.includes(Language.go) ||
-              !isTracedLanguage(Language.go, logger) ||
+              !isTracedLanguage(
+                Language.go,
+                isGoExtractionReconciliationEnabled,
+                logger
+              ) ||
               process.platform !== "win32" ||
               (await util.codeQlVersionAbove(
                 this,
                 CODEQL_VERSION_LUA_TRACING_GO_WINDOWS_FIXED
               )))
->>>>>>> 21530f50
           ) {
             extraArgs.push("--internal-use-lua-tracing");
           } else {
