--- conflicted
+++ resolved
@@ -570,23 +570,6 @@
         extraArgs.push(`--trace-process-name=${processName}`);
       }
 
-<<<<<<< HEAD
-=======
-      if (config.languages.indexOf(Language.actions) >= 0) {
-        // We originally added an embedded version of the Actions extractor to the CodeQL Action
-        // itself in order to deploy the extractor between CodeQL releases. When we did add the
-        // extractor to the CLI, though, its autobuild script was missing the execute bit.
-        // 2.20.6 is the first CLI release with the fully-functional extractor in the CLI. For older
-        // versions, we'll keep using the embedded extractor. We can remove the embedded extractor
-        // once 2.20.6 is deployed in the runner images.
-        if (!(await util.codeQlVersionAtLeast(codeql, "2.20.6"))) {
-          extraArgs.push("--search-path");
-          const extractorPath = path.resolve(__dirname, "../actions-extractor");
-          extraArgs.push(extractorPath);
-        }
-      }
-
->>>>>>> dab8a020
       const codeScanningConfigFile = await generateCodeScanningConfig(
         config,
         logger,
