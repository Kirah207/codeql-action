import * as fs from "fs";
import path from "path";
import { performance } from "perf_hooks";

import * as core from "@actions/core";

import * as actionsUtil from "./actions-util";
import {
  CodeQLAnalysisError,
  dbIsFinalized,
  QueriesStatusReport,
  runFinalize,
  runQueries,
  setupDiffInformedQueryRun,
  warnIfGoInstalledAfterInit,
} from "./analyze";
import { getApiDetails, getGitHubVersion } from "./api-client";
import { runAutobuild } from "./autobuild";
import { getTotalCacheSize, shouldStoreCache } from "./caching-utils";
import { getCodeQL } from "./codeql";
import { Config, getConfig } from "./config-utils";
import { uploadDatabases } from "./database-upload";
import { uploadDependencyCaches } from "./dependency-caching";
import { getDiffInformedAnalysisBranches } from "./diff-informed-analysis-utils";
import { EnvVar } from "./environment";
import { Features } from "./feature-flags";
import { KnownLanguage } from "./languages";
import { getActionsLogger, Logger } from "./logging";
import { uploadOverlayBaseDatabaseToCache } from "./overlay-database-utils";
import { getRepositoryNwo } from "./repository";
import * as statusReport from "./status-report";
import {
  ActionName,
  createStatusReportBase,
  DatabaseCreationTimings,
  getActionsStatus,
  StatusReportBase,
} from "./status-report";
import {
  cleanupTrapCaches,
  TrapCacheCleanupStatusReport,
  uploadTrapCaches,
} from "./trap-caching";
import * as uploadLib from "./upload-lib";
import { UploadResult } from "./upload-lib";
import * as util from "./util";

interface AnalysisStatusReport
  extends uploadLib.UploadStatusReport,
    QueriesStatusReport {}

interface FinishStatusReport
  extends StatusReportBase,
    DatabaseCreationTimings,
    AnalysisStatusReport {}

interface FinishWithTrapUploadStatusReport extends FinishStatusReport {
  /** Size of TRAP caches that we uploaded, in bytes. */
  trap_cache_upload_size_bytes: number;
  /** Time taken to upload TRAP caches, in milliseconds. */
  trap_cache_upload_duration_ms: number;
}

async function sendStatusReport(
  startedAt: Date,
  config: Config | undefined,
  stats: AnalysisStatusReport | undefined,
  error: Error | undefined,
  trapCacheUploadTime: number | undefined,
  dbCreationTimings: DatabaseCreationTimings | undefined,
  didUploadTrapCaches: boolean,
  trapCacheCleanup: TrapCacheCleanupStatusReport | undefined,
  logger: Logger,
) {
  const status = getActionsStatus(error, stats?.analyze_failure_language);
  const statusReportBase = await createStatusReportBase(
    ActionName.Analyze,
    status,
    startedAt,
    config,
    await util.checkDiskUsage(logger),
    logger,
    error?.message,
    error?.stack,
  );
  if (statusReportBase !== undefined) {
    const report: FinishStatusReport = {
      ...statusReportBase,
      ...(stats || {}),
      ...(dbCreationTimings || {}),
      ...(trapCacheCleanup || {}),
    };
    if (config && didUploadTrapCaches) {
      const trapCacheUploadStatusReport: FinishWithTrapUploadStatusReport = {
        ...report,
        trap_cache_upload_duration_ms: Math.round(trapCacheUploadTime || 0),
        trap_cache_upload_size_bytes: Math.round(
          await getTotalCacheSize(Object.values(config.trapCaches), logger),
        ),
      };
      await statusReport.sendStatusReport(trapCacheUploadStatusReport);
    } else {
      await statusReport.sendStatusReport(report);
    }
  }
}

// `expect-error` should only be set to a non-false value by the CodeQL Action PR checks.
function hasBadExpectErrorInput(): boolean {
  return (
    actionsUtil.getOptionalInput("expect-error") !== "false" &&
    !util.isInTestMode()
  );
}

/**
 * Returns whether any TRAP files exist under the `db-go` folder,
 * indicating whether Go extraction has extracted at least one file.
 */
function doesGoExtractionOutputExist(config: Config): boolean {
  const golangDbDirectory = util.getCodeQLDatabasePath(
    config,
    KnownLanguage.go,
  );
  const trapDirectory = path.join(golangDbDirectory, "trap", KnownLanguage.go);
  return (
    fs.existsSync(trapDirectory) &&
    fs
      .readdirSync(trapDirectory)
      .some((fileName) =>
        [
          ".trap",
          ".trap.gz",
          ".trap.br",
          ".trap.tar.gz",
          ".trap.tar.br",
          ".trap.tar",
        ].some((ext) => fileName.endsWith(ext)),
      )
  );
}

/**
 * We attempt to autobuild Go to preserve compatibility for users who have
 * set up Go using a legacy scanning style CodeQL workflow, i.e. one without
 * an autobuild step or manual build steps.
 *
 * - We detect whether an autobuild step is present by checking the
 * `CODEQL_ACTION_DID_AUTOBUILD_GOLANG` environment variable, which is set
 * when the autobuilder is invoked.
 * - We detect whether the Go database has already been finalized in case it
 * has been manually set in a prior Action step.
 * - We approximate whether manual build steps are present by looking at
 * whether any extraction output already exists for Go.
 */
async function runAutobuildIfLegacyGoWorkflow(config: Config, logger: Logger) {
  if (!config.languages.includes(KnownLanguage.go)) {
    return;
  }
  if (config.buildMode) {
    logger.debug(
      "Skipping legacy Go autobuild since a build mode has been specified.",
    );
    return;
  }
  if (process.env[EnvVar.DID_AUTOBUILD_GOLANG] === "true") {
    logger.debug("Won't run Go autobuild since it has already been run.");
    return;
  }
  if (dbIsFinalized(config, KnownLanguage.go, logger)) {
    logger.debug(
      "Won't run Go autobuild since there is already a finalized database for Go.",
    );
    return;
  }
  // This captures whether a user has added manual build steps for Go
  if (doesGoExtractionOutputExist(config)) {
    logger.debug(
      "Won't run Go autobuild since at least one file of Go code has already been extracted.",
    );
    // If the user has run the manual build step, and has set the `CODEQL_EXTRACTOR_GO_BUILD_TRACING`
    // variable, we suggest they remove it from their workflow.
    if ("CODEQL_EXTRACTOR_GO_BUILD_TRACING" in process.env) {
      logger.warning(
        `The CODEQL_EXTRACTOR_GO_BUILD_TRACING environment variable has no effect on workflows with manual build steps, so we recommend that you remove it from your workflow.`,
      );
    }
    return;
  }
  logger.debug(
    "Running Go autobuild because extraction output (TRAP files) for Go code has not been found.",
  );
  await runAutobuild(config, KnownLanguage.go, logger);
}

async function run() {
  const startedAt = new Date();
  let uploadResult: UploadResult | undefined = undefined;
  let runStats: QueriesStatusReport | undefined = undefined;
  let config: Config | undefined = undefined;
  let trapCacheCleanupTelemetry: TrapCacheCleanupStatusReport | undefined =
    undefined;
  let trapCacheUploadTime: number | undefined = undefined;
  let dbCreationTimings: DatabaseCreationTimings | undefined = undefined;
  let didUploadTrapCaches = false;
  util.initializeEnvironment(actionsUtil.getActionVersion());

  // Make inputs accessible in the `post` step, details at
  // https://github.com/github/codeql-action/issues/2553
  actionsUtil.persistInputs();

  const logger = getActionsLogger();
  try {
    const statusReportBase = await createStatusReportBase(
      ActionName.Analyze,
      "starting",
      startedAt,
      config,
      await util.checkDiskUsage(logger),
      logger,
    );
    if (statusReportBase !== undefined) {
      await statusReport.sendStatusReport(statusReportBase);
    }

    config = await getConfig(actionsUtil.getTemporaryDirectory(), logger);
    if (config === undefined) {
      throw new Error(
        "Config file could not be found at expected location. Has the 'init' action been called?",
      );
    }

    const codeql = await getCodeQL(config.codeQLCmd);

    if (hasBadExpectErrorInput()) {
      throw new util.ConfigurationError(
        "`expect-error` input parameter is for internal use only. It should only be set by codeql-action or a fork.",
      );
    }

<<<<<<< HEAD
    // Unset the CODEQL_PROXY_* environment variables, as they are not needed
    // and can cause issues with older CodeQL CLIs.
    // Check for CODEQL_PROXY_HOST: and if it is empty but set, unset it.
    if (process.env.CODEQL_PROXY_HOST === "" && !(await util.codeQlVersionAtLeast(codeql, "2.20.7"))) {
        delete process.env.CODEQL_PROXY_HOST;
        delete process.env.CODEQL_PROXY_PORT;
        delete process.env.CODEQL_PROXY_CA_CERTIFICATE;
    }


=======
    if (actionsUtil.getOptionalInput("cleanup-level") !== "") {
      logger.info(
        "The 'cleanup-level' input is ignored since the CodeQL Action now automatically " +
          "manages database cleanup. This input can safely be removed from your workflow.",
      );
    }

>>>>>>> 5b6f1d22
    const apiDetails = getApiDetails();
    const outputDir = actionsUtil.getRequiredInput("output");
    core.exportVariable(EnvVar.SARIF_RESULTS_OUTPUT_DIR, outputDir);
    const threads = util.getThreadsFlag(
      actionsUtil.getOptionalInput("threads") || process.env["CODEQL_THREADS"],
      logger,
    );

    const repositoryNwo = getRepositoryNwo();

    const gitHubVersion = await getGitHubVersion();

    util.checkActionVersion(actionsUtil.getActionVersion(), gitHubVersion);

    const features = new Features(
      gitHubVersion,
      repositoryNwo,
      actionsUtil.getTemporaryDirectory(),
      logger,
    );

    const memory = util.getMemoryFlag(
      actionsUtil.getOptionalInput("ram") || process.env["CODEQL_RAM"],
      logger,
    );

    const branches = await getDiffInformedAnalysisBranches(
      codeql,
      features,
      logger,
    );
    const diffRangePackDir = branches
      ? await setupDiffInformedQueryRun(branches, logger)
      : undefined;

    await warnIfGoInstalledAfterInit(config, logger);
    await runAutobuildIfLegacyGoWorkflow(config, logger);

    dbCreationTimings = await runFinalize(
      outputDir,
      threads,
      memory,
      codeql,
      config,
      logger,
    );

    if (actionsUtil.getRequiredInput("skip-queries") !== "true") {
      runStats = await runQueries(
        outputDir,
        memory,
        util.getAddSnippetsFlag(actionsUtil.getRequiredInput("add-snippets")),
        threads,
        diffRangePackDir,
        actionsUtil.getOptionalInput("category"),
        codeql,
        config,
        logger,
        features,
      );
    }

    const dbLocations: { [lang: string]: string } = {};
    for (const language of config.languages) {
      dbLocations[language] = util.getCodeQLDatabasePath(config, language);
    }
    core.setOutput("db-locations", dbLocations);
    core.setOutput("sarif-output", path.resolve(outputDir));
    const uploadInput = actionsUtil.getOptionalInput("upload");
    if (runStats && actionsUtil.getUploadValue(uploadInput) === "always") {
      uploadResult = await uploadLib.uploadFiles(
        outputDir,
        actionsUtil.getRequiredInput("checkout_path"),
        actionsUtil.getOptionalInput("category"),
        features,
        logger,
        uploadLib.CodeScanningTarget,
      );
      core.setOutput("sarif-id", uploadResult.sarifID);

      if (config.augmentationProperties.qualityQueriesInput !== undefined) {
        const qualityUploadResult = await uploadLib.uploadFiles(
          outputDir,
          actionsUtil.getRequiredInput("checkout_path"),
          actionsUtil.fixCodeQualityCategory(
            logger,
            actionsUtil.getOptionalInput("category"),
          ),
          features,
          logger,
          uploadLib.CodeQualityTarget,
        );
        core.setOutput("quality-sarif-id", qualityUploadResult.sarifID);
      }
    } else {
      logger.info("Not uploading results");
    }

    // Possibly upload the overlay-base database to actions cache.
    // If databases are to be uploaded, they will first be cleaned up at the overlay level.
    await uploadOverlayBaseDatabaseToCache(codeql, config, logger);

    // Possibly upload the database bundles for remote queries.
    // If databases are to be uploaded, they will first be cleaned up at the clear level.
    await uploadDatabases(repositoryNwo, codeql, config, apiDetails, logger);

    // Possibly upload the TRAP caches for later re-use
    const trapCacheUploadStartTime = performance.now();
    didUploadTrapCaches = await uploadTrapCaches(codeql, config, logger);
    trapCacheUploadTime = performance.now() - trapCacheUploadStartTime;

    // Clean up TRAP caches
    trapCacheCleanupTelemetry = await cleanupTrapCaches(
      config,
      features,
      logger,
    );

    // Store dependency cache(s) if dependency caching is enabled.
    if (shouldStoreCache(config.dependencyCachingEnabled)) {
      await uploadDependencyCaches(config, logger);
    }

    // We don't upload results in test mode, so don't wait for processing
    if (util.isInTestMode()) {
      logger.debug("In test mode. Waiting for processing is disabled.");
    } else if (
      uploadResult !== undefined &&
      actionsUtil.getRequiredInput("wait-for-processing") === "true"
    ) {
      await uploadLib.waitForProcessing(
        getRepositoryNwo(),
        uploadResult.sarifID,
        getActionsLogger(),
      );
    }
    // If we did not throw an error yet here, but we expect one, throw it.
    if (actionsUtil.getOptionalInput("expect-error") === "true") {
      core.setFailed(
        `expect-error input was set to true but no error was thrown.`,
      );
    }
    core.exportVariable(EnvVar.ANALYZE_DID_COMPLETE_SUCCESSFULLY, "true");
  } catch (unwrappedError) {
    const error = util.wrapError(unwrappedError);
    if (
      actionsUtil.getOptionalInput("expect-error") !== "true" ||
      hasBadExpectErrorInput()
    ) {
      core.setFailed(error.message);
    }

    await sendStatusReport(
      startedAt,
      config,
      error instanceof CodeQLAnalysisError
        ? error.queriesStatusReport
        : undefined,
      error instanceof CodeQLAnalysisError ? error.error : error,
      trapCacheUploadTime,
      dbCreationTimings,
      didUploadTrapCaches,
      trapCacheCleanupTelemetry,
      logger,
    );
    return;
  }

  if (runStats && uploadResult) {
    await sendStatusReport(
      startedAt,
      config,
      {
        ...runStats,
        ...uploadResult.statusReport,
      },
      undefined,
      trapCacheUploadTime,
      dbCreationTimings,
      didUploadTrapCaches,
      trapCacheCleanupTelemetry,
      logger,
    );
  } else if (runStats) {
    await sendStatusReport(
      startedAt,
      config,
      { ...runStats },
      undefined,
      trapCacheUploadTime,
      dbCreationTimings,
      didUploadTrapCaches,
      trapCacheCleanupTelemetry,
      logger,
    );
  } else {
    await sendStatusReport(
      startedAt,
      config,
      undefined,
      undefined,
      trapCacheUploadTime,
      dbCreationTimings,
      didUploadTrapCaches,
      trapCacheCleanupTelemetry,
      logger,
    );
  }
}

export const runPromise = run();

async function runWrapper() {
  try {
    await runPromise;
  } catch (error) {
    core.setFailed(`analyze action failed: ${util.getErrorMessage(error)}`);
  }
  await util.checkForTimeout();
}

void runWrapper();<|MERGE_RESOLUTION|>--- conflicted
+++ resolved
@@ -238,18 +238,17 @@
       );
     }
 
-<<<<<<< HEAD
-    // Unset the CODEQL_PROXY_* environment variables, as they are not needed
-    // and can cause issues with older CodeQL CLIs.
-    // Check for CODEQL_PROXY_HOST: and if it is empty but set, unset it.
-    if (process.env.CODEQL_PROXY_HOST === "" && !(await util.codeQlVersionAtLeast(codeql, "2.20.7"))) {
-        delete process.env.CODEQL_PROXY_HOST;
-        delete process.env.CODEQL_PROXY_PORT;
-        delete process.env.CODEQL_PROXY_CA_CERTIFICATE;
-    }
-
-
-=======
+    // Unset the CODEQL_PROXY_* environment variables when using older CodeQL
+    // CLIs, as they are not needed and can cause issues.
+    if (
+      process.env.CODEQL_PROXY_HOST === "" &&
+      !(await util.codeQlVersionAtLeast(codeql, "2.20.7"))
+    ) {
+      delete process.env.CODEQL_PROXY_HOST;
+      delete process.env.CODEQL_PROXY_PORT;
+      delete process.env.CODEQL_PROXY_CA_CERTIFICATE;
+    }
+
     if (actionsUtil.getOptionalInput("cleanup-level") !== "") {
       logger.info(
         "The 'cleanup-level' input is ignored since the CodeQL Action now automatically " +
@@ -257,7 +256,6 @@
       );
     }
 
->>>>>>> 5b6f1d22
     const apiDetails = getApiDetails();
     const outputDir = actionsUtil.getRequiredInput("output");
     core.exportVariable(EnvVar.SARIF_RESULTS_OUTPUT_DIR, outputDir);
