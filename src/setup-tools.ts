import * as core from '@actions/core';
import * as toolcache from '@actions/tool-cache';
import * as path from 'path';
import * as semver from 'semver';

export class CodeQLSetup {
  public dist: string;
  public tools: string;
  public cmd: string;
  public platform: string;

<<<<<<< HEAD
    constructor(codeqlDist: string) {
        this.dist = codeqlDist;
        this.tools = path.join(this.dist, 'tools');
        this.cmd = path.join(codeqlDist, 'codeql');
        // TODO check process.arch ?
        if (process.platform === 'win32') {
            this.platform = 'win64';
            if (this.cmd.endsWith('codeql')) {
                this.cmd += ".exe";
            }
        } else if (process.platform === 'linux') {
            this.platform = 'linux64';
        } else if (process.platform === 'darwin') {
            this.platform = 'osx64';
        } else {
            throw new Error("Unsupported plaform: " + process.platform);
        }
=======
  constructor(codeqlDist: string) {
    this.dist = codeqlDist;
    this.tools = path.join(this.dist, 'tools');
    this.cmd = path.join(codeqlDist, 'codeql');
    // TODO check process.arch ?
    if (process.platform === 'win32') {
      this.platform = 'win64';
      if (this.cmd.endsWith('codeql')) {
        this.cmd += ".cmd";
      }
    } else if (process.platform === 'linux') {
      this.platform = 'linux64';
    } else if (process.platform === 'darwin') {
      this.platform = 'osx64';
    } else {
      throw new Error("Unsupported plaform: " + process.platform);
>>>>>>> b3c9d6f3
    }
  }
}

export async function setupCodeQL(): Promise<CodeQLSetup> {
  try {
    const codeqlURL = core.getInput('tools', { required: true });
    const codeqlURLVersion = getCodeQLURLVersion(codeqlURL);

    let codeqlFolder = toolcache.find('CodeQL', codeqlURLVersion);
    if (codeqlFolder) {
      core.debug(`CodeQL found in cache ${codeqlFolder}`);
    } else {
      const codeqlPath = await toolcache.downloadTool(codeqlURL);
      const codeqlExtracted = await toolcache.extractTar(codeqlPath);
      codeqlFolder = await toolcache.cacheDir(codeqlExtracted, 'CodeQL', codeqlURLVersion);
    }
    return new CodeQLSetup(path.join(codeqlFolder, 'codeql'));

  } catch (e) {
    core.error(e);
    throw new Error("Unable to download and extract CodeQL CLI");
  }
}

export function getCodeQLURLVersion(url: string): string {

  const match = url.match(/\/codeql-bundle-(.*)\//);
  if (match === null || match.length < 2) {
    throw new Error(`Malformed tools url: ${url}. Version could not be inferred`);
  }

  let version = match[1];

  if (!semver.valid(version)) {
    core.debug(`Bundle version ${version} is not in SemVer format. Will treat it as pre-release 0.0.0-${version}.`);
    version = '0.0.0-' + version;
  }

  const s = semver.clean(version);
  if (!s) {
    throw new Error(`Malformed tools url ${url}. Version should be in SemVer format but have ${version} instead`);
  }

  return s;
}<|MERGE_RESOLUTION|>--- conflicted
+++ resolved
@@ -9,25 +9,6 @@
   public cmd: string;
   public platform: string;
 
-<<<<<<< HEAD
-    constructor(codeqlDist: string) {
-        this.dist = codeqlDist;
-        this.tools = path.join(this.dist, 'tools');
-        this.cmd = path.join(codeqlDist, 'codeql');
-        // TODO check process.arch ?
-        if (process.platform === 'win32') {
-            this.platform = 'win64';
-            if (this.cmd.endsWith('codeql')) {
-                this.cmd += ".exe";
-            }
-        } else if (process.platform === 'linux') {
-            this.platform = 'linux64';
-        } else if (process.platform === 'darwin') {
-            this.platform = 'osx64';
-        } else {
-            throw new Error("Unsupported plaform: " + process.platform);
-        }
-=======
   constructor(codeqlDist: string) {
     this.dist = codeqlDist;
     this.tools = path.join(this.dist, 'tools');
@@ -36,7 +17,7 @@
     if (process.platform === 'win32') {
       this.platform = 'win64';
       if (this.cmd.endsWith('codeql')) {
-        this.cmd += ".cmd";
+        this.cmd += ".exe";
       }
     } else if (process.platform === 'linux') {
       this.platform = 'linux64';
@@ -44,7 +25,6 @@
       this.platform = 'osx64';
     } else {
       throw new Error("Unsupported plaform: " + process.platform);
->>>>>>> b3c9d6f3
     }
   }
 }
