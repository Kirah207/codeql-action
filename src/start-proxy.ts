--- conflicted
+++ resolved
@@ -1,10 +1,6 @@
-<<<<<<< HEAD
-import { KnownLanguage } from "./languages";
-=======
 import * as core from "@actions/core";
 
-import { parseLanguage, Language } from "./languages";
->>>>>>> 7273f08c
+import { KnownLanguage } from "./languages";
 import { Logger } from "./logging";
 import { ConfigurationError } from "./util";
 
