--- conflicted
+++ resolved
@@ -1,6 +1,5 @@
 import * as core from "@actions/core";
 
-<<<<<<< HEAD
 import { CodeQL } from './codeql';
 import * as configUtils from './config-utils';
 import { initCodeQL, initConfig, injectWindowsTracer, runInit } from './init';
@@ -8,14 +7,6 @@
 import { getActionsLogger } from './logging';
 import { parseRepositoryNwo } from './repository';
 import * as util from './util';
-=======
-import { CodeQL } from "./codeql";
-import * as configUtils from "./config-utils";
-import { initCodeQL, initConfig, injectWindowsTracer, runInit } from "./init";
-import { getActionsLogger } from "./logging";
-import { parseRepositoryNwo } from "./repository";
-import * as util from "./util";
->>>>>>> 245c02cf
 
 interface InitSuccessStatusReport extends util.StatusReportBase {
   // Comma-separated list of languages that analysis was run for
@@ -97,7 +88,6 @@
       logger);
 
     codeql = await initCodeQL(
-<<<<<<< HEAD
       core.getInput('tools'),
       languages,
       core.getInput('token'),
@@ -113,23 +103,6 @@
       core.getInput('config-file'),
       util.getRequiredEnvParam('RUNNER_TEMP'),
       util.getRequiredEnvParam('RUNNER_TOOL_CACHE'),
-=======
-      core.getInput("tools"),
-      core.getInput("token"),
-      util.getRequiredEnvParam("GITHUB_SERVER_URL"),
-      util.getRequiredEnvParam("RUNNER_TEMP"),
-      util.getRequiredEnvParam("RUNNER_TOOL_CACHE"),
-      "actions",
-      logger
-    );
-    config = await initConfig(
-      core.getInput("languages"),
-      core.getInput("queries"),
-      core.getInput("config-file"),
-      parseRepositoryNwo(util.getRequiredEnvParam("GITHUB_REPOSITORY")),
-      util.getRequiredEnvParam("RUNNER_TEMP"),
-      util.getRequiredEnvParam("RUNNER_TOOL_CACHE"),
->>>>>>> 245c02cf
       codeql,
       util.getRequiredEnvParam("GITHUB_WORKSPACE"),
       core.getInput("token"),
