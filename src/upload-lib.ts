import * as core from '@actions/core';
import * as http from '@actions/http-client';
import * as auth from '@actions/http-client/auth';
import fileUrl from 'file-url';
import * as fs from 'fs';
import * as jsonschema from 'jsonschema';
import * as path from 'path';
import zlib from 'zlib';

import * as fingerprints from './fingerprints';
import * as sharedEnv from './shared-environment';
import * as util from './util';

// Takes a list of paths to sarif files and combines them together,
// returning the contents of the combined sarif file.
export function combineSarifFiles(sarifFiles: string[]): string {
    let combinedSarif = {
        version: null,
        runs: [] as any[]
    };

    for (let sarifFile of sarifFiles) {
        let sarifObject = JSON.parse(fs.readFileSync(sarifFile, 'utf8'));
        // Check SARIF version
        if (combinedSarif.version === null) {
            combinedSarif.version = sarifObject.version;
        } else if (combinedSarif.version !== sarifObject.version) {
            throw "Different SARIF versions encountered: " + combinedSarif.version + " and " + sarifObject.version;
        }

        combinedSarif.runs.push(...sarifObject.runs);
    }

    return JSON.stringify(combinedSarif);
}

// Upload the given payload.
// If the request fails then this will retry a small number of times.
async function uploadPayload(payload): Promise<boolean> {
    core.info('Uploading results');

    // If in test mode we don't want to upload the results
    const testMode = process.env['TEST_MODE'] === 'true' || false;
    if (testMode) {
        return true;
    }

    const githubToken = core.getInput('token');
    const ph: auth.BearerCredentialHandler = new auth.BearerCredentialHandler(githubToken);
    const client = new http.HttpClient('Code Scanning : Upload SARIF', [ph]);
    const url = 'https://api.github.com/repos/' + process.env['GITHUB_REPOSITORY'] + '/code-scanning/analysis';

    // Make up to 4 attempts to upload, and sleep for these
    // number of seconds between each attempt.
    // We don't want to backoff too much to avoid wasting action
    // minutes, but just waiting a little bit could maybe help.
    const backoffPeriods = [1, 5, 15];

    for (let attempt = 0; attempt <= backoffPeriods.length; attempt++) {

        const res: http.HttpClientResponse = await client.put(url, payload);
        core.debug('response status: ' + res.message.statusCode);

        const statusCode = res.message.statusCode;
        if (statusCode === 202) {
            core.info("Successfully uploaded results");
            return true;
        }

        const requestID = res.message.headers["x-github-request-id"];

        // On any other status code that's not 5xx mark the upload as failed
        if (!statusCode || statusCode < 500 || statusCode >= 600) {
            core.setFailed('Upload failed (' + requestID + '): (' + statusCode + ') ' + await res.readBody());
            return false;
        }

        // On a 5xx status code we may retry the request
        if (attempt < backoffPeriods.length) {
            // Log the failure as a warning but don't mark the action as failed yet
            core.warning('Upload attempt (' + (attempt + 1) + ' of ' + (backoffPeriods.length + 1) +
              ') failed (' + requestID + '). Retrying in ' + backoffPeriods[attempt] +
              ' seconds: (' + statusCode + ') ' + await res.readBody());
            // Sleep for the backoff period
            await new Promise(r => setTimeout(r, backoffPeriods[attempt] * 1000));
            continue;

        } else {
            // If the upload fails with 5xx then we assume it is a temporary problem
            // and not an error that the user has caused or can fix.
            // We avoid marking the job as failed to avoid breaking CI workflows.
            core.error('Upload failed (' + requestID + '): (' + statusCode + ') ' + await res.readBody());
            return false;
        }
    }

    return false;
}

// Uploads a single sarif file or a directory of sarif files
// depending on what the path happens to refer to.
// Returns true iff the upload occurred and succeeded
export async function upload(input: string): Promise<boolean> {
    if (fs.lstatSync(input).isDirectory()) {
        const sarifFiles = fs.readdirSync(input)
            .filter(f => f.endsWith(".sarif"))
            .map(f => path.resolve(input, f));
        if (sarifFiles.length === 0) {
            core.setFailed("No SARIF files found to upload in \"" + input + "\".");
            return false;
        }
        return await uploadFiles(sarifFiles);
    } else {
        return await uploadFiles([input]);
    }
}

// Counts the number of results in the given SARIF file
export function countResultsInSarif(sarif: string): number {
    let numResults = 0;
    for (const run of JSON.parse(sarif).runs) {
        numResults += run.results.length;
    }
    return numResults;
}

// Validates that the given file path refers to a valid SARIF file.
// Returns a non-empty list of error message if the file is invalid,
// otherwise returns the empty list if the file is valid.
export function validateSarifFileSchema(sarifFilePath: string): boolean {
    const sarif = JSON.parse(fs.readFileSync(sarifFilePath, 'utf8'));
    const schema = JSON.parse(fs.readFileSync(__dirname + '/../src/sarif_v2.1.0_schema.json', 'utf8'));

    const result = new jsonschema.Validator().validate(sarif, schema);
    if (result.valid) {
        return true;
    } else {
        // Set the failure message to the stacks of all the errors.
        // This should be of a manageable size and may even give enough to fix the error.
        const errorMessages = result.errors.map(e => "- " + e.stack);
        core.setFailed("Unable to upload \"" + sarifFilePath + "\" as it is not valid SARIF:\n" + errorMessages.join("\n"));

        // Also output the more verbose error messages in groups as these may be very large.
        for (const error of result.errors) {
            core.startGroup("Error details: " + error.stack);
            core.info(JSON.stringify(error, null, 2));
            core.endGroup();
        }

        return false;
    }
}

// Uploads the given set of sarif files.
// Returns true iff the upload occurred and succeeded
async function uploadFiles(sarifFiles: string[]): Promise<boolean> {
    core.startGroup("Uploading results");
<<<<<<< HEAD
    let succeeded = false;
    try {
        core.info("Uploading sarif files: " + JSON.stringify(sarifFiles));

        const sentinelEnvVar = "CODEQL_UPLOAD_SARIF";
        if (process.env[sentinelEnvVar]) {
            core.error("Aborting upload: only one run of the codeql/analyze or codeql/upload-sarif actions is allowed per job");
            return false;
        }
        core.exportVariable(sentinelEnvVar, sentinelEnvVar);

        // Validate that the files we were asked to upload are all valid SARIF files
        for (const file of sarifFiles) {
            if (!validateSarifFileSchema(file)) {
                return false;
            }
        }

        const commitOid = await util.getCommitOid();
        const workflowRunIDStr = util.getRequiredEnvParam('GITHUB_RUN_ID');
        const ref = util.getRef();
        const analysisKey = await util.getAnalysisKey();
        const analysisName = util.getRequiredEnvParam('GITHUB_WORKFLOW');
        const startedAt = process.env[sharedEnv.CODEQL_ACTION_STARTED_AT];

        let sarifPayload = combineSarifFiles(sarifFiles);
        sarifPayload = fingerprints.addFingerprints(sarifPayload);

        const zipped_sarif = zlib.gzipSync(sarifPayload).toString('base64');
        let checkoutPath = core.getInput('checkout_path');
        let checkoutURI = fileUrl(checkoutPath);
        const workflowRunID = parseInt(workflowRunIDStr, 10);

        if (Number.isNaN(workflowRunID)) {
            core.setFailed('GITHUB_RUN_ID must define a non NaN workflow run ID');
            return false;
        }
=======
>>>>>>> 042ab541

    const sentinelEnvVar = "CODEQL_UPLOAD_SARIF";
    if (process.env[sentinelEnvVar]) {
        core.error("Aborting upload: only one run of the codeql/analyze or codeql/upload-sarif actions is allowed per job");
        return false;
    }
    core.exportVariable(sentinelEnvVar, sentinelEnvVar);

    const commitOid = await util.getCommitOid();
    const workflowRunIDStr = util.getRequiredEnvParam('GITHUB_RUN_ID');
    const ref = util.getRef();
    const analysisKey = await util.getAnalysisKey();
    const analysisName = util.getRequiredEnvParam('GITHUB_WORKFLOW');
    const startedAt = process.env[sharedEnv.CODEQL_ACTION_STARTED_AT];

    core.info("Uploading sarif files: " + JSON.stringify(sarifFiles));
    let sarifPayload = combineSarifFiles(sarifFiles);
    sarifPayload = fingerprints.addFingerprints(sarifPayload);

    const zipped_sarif = zlib.gzipSync(sarifPayload).toString('base64');
    let checkoutPath = core.getInput('checkout_path');
    let checkoutURI = fileUrl(checkoutPath);
    const workflowRunID = parseInt(workflowRunIDStr, 10);

    if (Number.isNaN(workflowRunID)) {
        core.setFailed('GITHUB_RUN_ID must define a non NaN workflow run ID');
        return false;
    }

    let matrix: string | undefined = core.getInput('matrix');
    if (matrix === "null" || matrix === "") {
        matrix = undefined;
    }

    const toolNames = util.getToolNames(sarifPayload);

    const payload = JSON.stringify({
        "commit_oid": commitOid,
        "ref": ref,
        "analysis_key": analysisKey,
        "analysis_name": analysisName,
        "sarif": zipped_sarif,
        "workflow_run_id": workflowRunID,
        "checkout_uri": checkoutURI,
        "environment": matrix,
        "started_at": startedAt,
        "tool_names": toolNames,
    });

    // Log some useful debug info about the info
    core.debug("Raw upload size: " + sarifPayload.length + " bytes");
    core.debug("Base64 zipped upload size: " + zipped_sarif.length + " bytes");
    core.debug("Number of results in upload: " + countResultsInSarif(sarifPayload));

    // Make the upload
    const succeeded = await uploadPayload(payload);

    core.endGroup();

    return succeeded;
}<|MERGE_RESOLUTION|>--- conflicted
+++ resolved
@@ -155,46 +155,7 @@
 // Returns true iff the upload occurred and succeeded
 async function uploadFiles(sarifFiles: string[]): Promise<boolean> {
     core.startGroup("Uploading results");
-<<<<<<< HEAD
-    let succeeded = false;
-    try {
-        core.info("Uploading sarif files: " + JSON.stringify(sarifFiles));
-
-        const sentinelEnvVar = "CODEQL_UPLOAD_SARIF";
-        if (process.env[sentinelEnvVar]) {
-            core.error("Aborting upload: only one run of the codeql/analyze or codeql/upload-sarif actions is allowed per job");
-            return false;
-        }
-        core.exportVariable(sentinelEnvVar, sentinelEnvVar);
-
-        // Validate that the files we were asked to upload are all valid SARIF files
-        for (const file of sarifFiles) {
-            if (!validateSarifFileSchema(file)) {
-                return false;
-            }
-        }
-
-        const commitOid = await util.getCommitOid();
-        const workflowRunIDStr = util.getRequiredEnvParam('GITHUB_RUN_ID');
-        const ref = util.getRef();
-        const analysisKey = await util.getAnalysisKey();
-        const analysisName = util.getRequiredEnvParam('GITHUB_WORKFLOW');
-        const startedAt = process.env[sharedEnv.CODEQL_ACTION_STARTED_AT];
-
-        let sarifPayload = combineSarifFiles(sarifFiles);
-        sarifPayload = fingerprints.addFingerprints(sarifPayload);
-
-        const zipped_sarif = zlib.gzipSync(sarifPayload).toString('base64');
-        let checkoutPath = core.getInput('checkout_path');
-        let checkoutURI = fileUrl(checkoutPath);
-        const workflowRunID = parseInt(workflowRunIDStr, 10);
-
-        if (Number.isNaN(workflowRunID)) {
-            core.setFailed('GITHUB_RUN_ID must define a non NaN workflow run ID');
-            return false;
-        }
-=======
->>>>>>> 042ab541
+    core.info("Uploading sarif files: " + JSON.stringify(sarifFiles));
 
     const sentinelEnvVar = "CODEQL_UPLOAD_SARIF";
     if (process.env[sentinelEnvVar]) {
@@ -202,6 +163,13 @@
         return false;
     }
     core.exportVariable(sentinelEnvVar, sentinelEnvVar);
+
+    // Validate that the files we were asked to upload are all valid SARIF files
+    for (const file of sarifFiles) {
+        if (!validateSarifFileSchema(file)) {
+            return false;
+        }
+    }
 
     const commitOid = await util.getCommitOid();
     const workflowRunIDStr = util.getRequiredEnvParam('GITHUB_RUN_ID');
@@ -210,7 +178,6 @@
     const analysisName = util.getRequiredEnvParam('GITHUB_WORKFLOW');
     const startedAt = process.env[sharedEnv.CODEQL_ACTION_STARTED_AT];
 
-    core.info("Uploading sarif files: " + JSON.stringify(sarifFiles));
     let sarifPayload = combineSarifFiles(sarifFiles);
     sarifPayload = fingerprints.addFingerprints(sarifPayload);
 
