import * as fs from "fs";
import * as path from "path";

import * as toolrunner from "@actions/exec/lib/toolrunner";
import * as io from "@actions/io";

import { getOptionalInput, isSelfHostedRunner } from "./actions-util";
import { GitHubApiCombinedDetails, GitHubApiDetails } from "./api-client";
import { CodeQL, setupCodeQL } from "./codeql";
import * as configUtils from "./config-utils";
import { CodeQLDefaultVersionInfo, FeatureEnablement } from "./feature-flags";
<<<<<<< HEAD
import { getGitRoot } from "./git-utils";
import { KnownLanguage, Language } from "./languages";
=======
import { Language } from "./languages";
>>>>>>> 7273f08c
import { Logger, withGroupAsync } from "./logging";
import { ToolsSource } from "./setup-codeql";
import { ZstdAvailability } from "./tar";
import { ToolsDownloadStatusReport } from "./tools-download";
import { TracerConfig, getCombinedTracerConfig } from "./tracer-config";
import * as util from "./util";

export async function initCodeQL(
  toolsInput: string | undefined,
  apiDetails: GitHubApiDetails,
  tempDir: string,
  variant: util.GitHubVariant,
  defaultCliVersion: CodeQLDefaultVersionInfo,
  features: FeatureEnablement,
  logger: Logger,
): Promise<{
  codeql: CodeQL;
  toolsDownloadStatusReport?: ToolsDownloadStatusReport;
  toolsSource: ToolsSource;
  toolsVersion: string;
  zstdAvailability: ZstdAvailability;
}> {
  logger.startGroup("Setup CodeQL tools");
  const {
    codeql,
    toolsDownloadStatusReport,
    toolsSource,
    toolsVersion,
    zstdAvailability,
  } = await setupCodeQL(
    toolsInput,
    apiDetails,
    tempDir,
    variant,
    defaultCliVersion,
    logger,
    features,
    true,
  );
  await codeql.printVersion();
  logger.endGroup();
  return {
    codeql,
    toolsDownloadStatusReport,
    toolsSource,
    toolsVersion,
    zstdAvailability,
  };
}

export async function initConfig(
  inputs: configUtils.InitConfigInputs,
): Promise<configUtils.Config> {
  return await withGroupAsync("Load language configuration", async () => {
    return await configUtils.initConfig(inputs);
  });
}

export async function runInit(
  codeql: CodeQL,
  config: configUtils.Config,
  sourceRoot: string,
  processName: string | undefined,
  registriesInput: string | undefined,
  apiDetails: GitHubApiCombinedDetails,
  logger: Logger,
): Promise<TracerConfig | undefined> {
  fs.mkdirSync(config.dbLocation, { recursive: true });

  const { registriesAuthTokens, qlconfigFile } =
    await configUtils.generateRegistries(
      registriesInput,
      config.tempDir,
      logger,
    );
  await configUtils.wrapEnvironment(
    {
      GITHUB_TOKEN: apiDetails.auth,
      CODEQL_REGISTRIES_AUTH: registriesAuthTokens,
    },

    // Init a database cluster
    async () =>
      await codeql.databaseInitCluster(
        config,
        sourceRoot,
        processName,
        qlconfigFile,
        logger,
      ),
  );
  return await getCombinedTracerConfig(codeql, config);
}

/**
 * If we are running python 3.12+ on windows, we need to switch to python 3.11.
 * This check happens in a powershell script.
 */
export async function checkInstallPython311(
  languages: Language[],
  codeql: CodeQL,
) {
  if (
    languages.includes(KnownLanguage.python) &&
    process.platform === "win32" &&
    !(await codeql.getVersion()).features?.supportsPython312
  ) {
    const script = path.resolve(
      __dirname,
      "../python-setup",
      "check_python12.ps1",
    );
    await new toolrunner.ToolRunner(await io.which("powershell", true), [
      script,
    ]).exec();
  }
}

export function cleanupDatabaseClusterDirectory(
  config: configUtils.Config,
  logger: Logger,
  // We can't stub the fs module in tests, so we allow the caller to override the rmSync function
  // for testing.
  rmSync = fs.rmSync,
): void {
  if (
    fs.existsSync(config.dbLocation) &&
    (fs.statSync(config.dbLocation).isFile() ||
      fs.readdirSync(config.dbLocation).length)
  ) {
    logger.warning(
      `The database cluster directory ${config.dbLocation} must be empty. Attempting to clean it up.`,
    );
    try {
      rmSync(config.dbLocation, {
        force: true,
        maxRetries: 3,
        recursive: true,
      });

      logger.info(
        `Cleaned up database cluster directory ${config.dbLocation}.`,
      );
    } catch (e) {
      const blurb = `The CodeQL Action requires an empty database cluster directory. ${
        getOptionalInput("db-location")
          ? `This is currently configured to be ${config.dbLocation}. `
          : `By default, this is located at ${config.dbLocation}. ` +
            "You can customize it using the 'db-location' input to the init Action. "
      }An attempt was made to clean up the directory, but this failed.`;

      // Hosted runners are automatically cleaned up, so this error should not occur for hosted runners.
      if (isSelfHostedRunner()) {
        throw new util.ConfigurationError(
          `${blurb} This can happen if another process is using the directory or the directory is owned by a different user. ` +
            `Please clean up the directory manually and rerun the job. Details: ${util.getErrorMessage(
              e,
            )}`,
        );
      } else {
        throw new Error(
          `${blurb} This shouldn't typically happen on hosted runners. ` +
            "If you are using an advanced setup, please check your workflow, otherwise we " +
            `recommend rerunning the job. Details: ${util.getErrorMessage(e)}`,
        );
      }
    }
  }
}<|MERGE_RESOLUTION|>--- conflicted
+++ resolved
@@ -9,12 +9,7 @@
 import { CodeQL, setupCodeQL } from "./codeql";
 import * as configUtils from "./config-utils";
 import { CodeQLDefaultVersionInfo, FeatureEnablement } from "./feature-flags";
-<<<<<<< HEAD
-import { getGitRoot } from "./git-utils";
 import { KnownLanguage, Language } from "./languages";
-=======
-import { Language } from "./languages";
->>>>>>> 7273f08c
 import { Logger, withGroupAsync } from "./logging";
 import { ToolsSource } from "./setup-codeql";
 import { ZstdAvailability } from "./tar";
